#ifndef MODEL_HH
#define MODEL_HH

#include <vector>
#include <memory>
#include <tmmintrin.h>
#include <cstring>
#include <cstdio>
#include "../util/debug.hh"
#include "../util/options.hh"
#include "../util/nd_array.hh"
#include "../../lepton/idct.hh"
#include "numeric.hh"
#include "branch.hh"
#include "../util/aligned_block.hh"
#include "../util/block_based_image.hh"
#include "../util/mm_mullo_epi32.hh"
#include "../../../dependencies/md5/md5.h"
class BoolEncoder;
constexpr bool advanced_dc_prediction = true;
enum TableParams : unsigned int {
    MAX_EXPONENT = 11,
    BLOCK_TYPES = 2, // setting this to 3 gives us ~1% savings.. 2/3 from BLOCK_TYPES=2
    NUM_NONZEROS_BINS = 10,
    BSR_BEST_PRIOR_MAX = 11, // 1023 requires 11 bits to describe
    band_divisor = 1,
    COEF_BANDS = 64 / band_divisor,
    ENTROPY_NODES = 15,
    NUM_NONZEROS_EOB_PRIORS = 66,
    ZERO_OR_EOB = 3,
    RESIDUAL_NOISE_FLOOR = 7,
    COEF_BITS = MAX_EXPONENT - 1, // the last item of the length is always 1
};
extern int pcount;
extern std::atomic<uint64_t> num_univ_prior_gets;
extern std::atomic<uint64_t> num_univ_prior_updates;

int get_sum_median_8(int16_t*data16i);
void set_branch_range_identity(Branch *start, Branch* end);
struct UniversalPrior {
  enum PRIOR_VALUES {
    CUR,
    LEFT,
    ABOVE,
    ABOVE_LEFT,
    ABOVE_RIGHT,
    LUMA0,
    LUMA1,
    LUMA2,
    LUMA3,
    CHROMA,
    NUM_PRIOR_VALUES
  };
  // all the blocks around the block being decoded. Many may be missing
  // (eg LUMA 1,2,3, if the image is 4:4:4 instead of 4:2:2 or 4:1:1)
  Sirikata::Aligned256Array1d<AlignedBlock, NUM_PRIOR_VALUES> raw;
  enum BitDecodeType{
    TYPE_NZ_7x7,
    TYPE_EXP_7x7,
    TYPE_SIGN_7x7,
    TYPE_RES_7x7,
    TYPE_NZ_8x1,
    TYPE_EXP_8x1,
    TYPE_SIGN_8x1,
    TYPE_RES_8x1,
    TYPE_NZ_1x8,
    TYPE_EXP_1x8,
    TYPE_SIGN_1x8,
    TYPE_RES_1x8,
    TYPE_EXP_DC,
    TYPE_SIGN_DC,
    TYPE_RES_DC,
    NUM_TYPES
  };
  enum {
      OFFSET_RAW = 0,
      OFFSET_NONZERO = NUM_PRIOR_VALUES * 64,
      OFFSET_NEIGHBORING_PIXELS = NUM_PRIOR_VALUES * 64 + NUM_PRIOR_VALUES,
      OFFSET_COLOR = NUM_PRIOR_VALUES * 64 + NUM_PRIOR_VALUES + 16,
  };
  enum {
      OFFSET_IS_X_ODD = OFFSET_COLOR + 1,
      OFFSET_IS_Y_ODD,
      OFFSET_IS_EDGE,
      OFFSET_HAS_LEFT,
      OFFSET_HAS_ABOVE,
      OFFSET_HAS_ABOVE_RIGHT,
      OFFSET_BEST_PRIOR,
      OFFSET_BEST_PRIOR_SCALED,
      OFFSET_BEST_PRIOR2,
      OFFSET_BEST_PRIOR2_SCALED,
      OFFSET_BIT_TYPE,
      OFFSET_BIT_INDEX,
      OFFSET_NUM_NONZEROS_LEFT,
      OFFSET_CUR_NZ_X,
      OFFSET_CUR_NZ_Y,
      OFFSET_NUM_NZ_X_LEFT,
      OFFSET_NUM_NZ_Y_LEFT,
      OFFSET_CUR_NZ_SCALED,
      OFFSET_NZ_SCALED,
      OFFSET_ZZ_INDEX,
      OFFSET_VALUE_SO_FAR,
      PRIOR_SIZE,
  };

  int16_t priors[PRIOR_SIZE];
  UniversalPrior() {
      memset(priors, 0, sizeof(priors));
  }
  template<class Prior>void update_by_prior(uint8_t aligned_zz, const Prior&context) {
    priors[OFFSET_ZZ_INDEX] = aligned_zz;
    priors[OFFSET_BEST_PRIOR] = context.best_prior;
    priors[OFFSET_BEST_PRIOR_SCALED] = context.bsr_best_prior;
    priors[OFFSET_NZ_SCALED] = context.num_nonzeros_bin;
  }
  void set_7x7_nz_bit_id(uint8_t index, uint8_t value_so_far) {
    priors[OFFSET_VALUE_SO_FAR] =  value_so_far;
    priors[OFFSET_BIT_INDEX] = index;
    priors[OFFSET_BIT_TYPE] = TYPE_NZ_7x7;
  }
  void set_7x7_exp_id(uint8_t index) {
    priors[OFFSET_BIT_INDEX] = index;
    priors[OFFSET_BIT_TYPE] = TYPE_EXP_7x7;
  }
  void set_7x7_sign() {
    priors[OFFSET_BIT_INDEX] = 0;
    priors[OFFSET_BIT_TYPE] = TYPE_SIGN_7x7;
  }
  void set_7x7_residual(uint8_t index, uint8_t value_so_far) {
    priors[OFFSET_BIT_INDEX] = index;
    priors[OFFSET_VALUE_SO_FAR] = value_so_far;
    priors[OFFSET_BIT_TYPE] = TYPE_RES_7x7;
  }

  void set_8x1_nz_bit_id(bool horiz, uint8_t index, uint8_t value_so_far) {
    priors[OFFSET_VALUE_SO_FAR] =  value_so_far;
    priors[OFFSET_BIT_INDEX] = index;
    priors[OFFSET_BIT_TYPE] = horiz ? TYPE_NZ_8x1 : TYPE_NZ_1x8;
  }
  void set_8x1_exp_id(bool horiz, uint8_t index) {
    priors[OFFSET_BIT_INDEX] = index;
    priors[OFFSET_BIT_TYPE] = horiz ? TYPE_EXP_8x1 : TYPE_EXP_1x8;
  }
  void set_8x1_sign(bool horiz) {
    priors[OFFSET_BIT_INDEX] = 0;
    priors[OFFSET_BIT_TYPE] = horiz ? TYPE_SIGN_8x1 : TYPE_SIGN_1x8;
  }
  void set_8x1_residual(bool horiz, uint8_t index, uint8_t value_so_far) {
    priors[OFFSET_BIT_INDEX] = index;
    priors[OFFSET_VALUE_SO_FAR] = value_so_far;
    priors[OFFSET_BIT_TYPE] = horiz ? TYPE_RES_8x1 : TYPE_RES_1x8;
  }

  void set_dc_exp_id(uint8_t index) {
    priors[OFFSET_BIT_INDEX] = index;
    priors[OFFSET_BIT_TYPE] = TYPE_EXP_DC;
  }
  void set_dc_sign() {
    priors[OFFSET_BIT_INDEX] = 0;
    priors[OFFSET_BIT_TYPE] = TYPE_SIGN_DC;
  }
  void set_dc_residual(uint8_t index, uint8_t value_so_far) {
    priors[OFFSET_BIT_INDEX] = index;
    priors[OFFSET_VALUE_SO_FAR] = value_so_far;
    priors[OFFSET_BIT_TYPE] = TYPE_RES_DC;
  }

  void update_coef(uint8_t index, int16_t val) {
    priors[OFFSET_RAW + 64 * CUR + index] = val;
  }
  void set_nonzero_edge(bool horizontal, uint8_t num_nonzero_edge) {
    if (horizontal) {
      priors[OFFSET_NUM_NZ_X_LEFT] = priors[OFFSET_CUR_NZ_X] = num_nonzero_edge;
    } else {
      priors[OFFSET_NUM_NZ_Y_LEFT] = priors[OFFSET_CUR_NZ_Y] = num_nonzero_edge;
    }
  }
  void update_nonzero_edge(bool horizontal, uint8_t lane) {
    if (horizontal) {
        priors[OFFSET_NUM_NZ_X_LEFT]--;
    } else {
        priors[OFFSET_NUM_NZ_Y_LEFT]--;
    }
  }
  void set_nonzeros7x7(uint8_t nz) {
    priors[OFFSET_NONZERO + CUR] = priors[OFFSET_NUM_NONZEROS_LEFT] = nz;
  }
  void update_nonzero(uint8_t bx, uint8_t by) {
    priors[OFFSET_NUM_NONZEROS_LEFT] -= 1;
    if (bx > priors[OFFSET_CUR_NZ_X]) {
      priors[OFFSET_CUR_NZ_X] = bx;
    }
    if (by > priors[OFFSET_CUR_NZ_Y]) {
      priors[OFFSET_CUR_NZ_Y] = by;
    }
  }
  template <class BlockContext> void init(
      const ChannelContext<BlockContext> &input,
      BlockType color_channel,
      bool left_present,
      bool above_present,
      bool above_right_present) {
    priors[OFFSET_COLOR] = (int)color_channel;
    priors[OFFSET_IS_X_ODD] = (input.jpeg_x & 1);
    priors[OFFSET_IS_Y_ODD] = (input.jpeg_y & 1);
    // edge is 1 if either up or left is next to an edge...and 2 if it's the edge
    priors[OFFSET_IS_EDGE] = (left_present && above_present && above_right_present) ? 0 : 1;
    priors[OFFSET_HAS_ABOVE] = above_present ? 1 : 0;
    priors[OFFSET_HAS_LEFT] = left_present ? 1 : 0;
    priors[OFFSET_HAS_ABOVE_RIGHT] = above_right_present ? 1 : 0;
    priors[OFFSET_NONZERO + CUR] = 0;
    const size_t offset = OFFSET_RAW;
    using namespace std;
    if (left_present) {
        memcpy(&priors[OFFSET_NEIGHBORING_PIXELS],
               input.at(0).neighbor_context_left_unchecked().vertical_ptr_except_7(),
               sizeof(int16_t) * 8);
        priors[OFFSET_NONZERO + LEFT] = input.at(0).nonzeros_left_7x7_unchecked();
        memcpy(&priors[offset + 64 * LEFT], input.at(0).left_unchecked().raw_data(),
               64 * sizeof(int16_t));
    }
    if (above_present) {
        memcpy(&priors[OFFSET_NEIGHBORING_PIXELS] + 8,
               input.at(0).neighbor_context_above_unchecked().horizontal_ptr(),
               sizeof(int16_t) * 8);
        priors[OFFSET_NONZERO + ABOVE] = input.at(0).nonzeros_above_7x7_unchecked();
        memcpy(&priors[offset + 64 * ABOVE], input.at(0).above_unchecked().raw_data(),
               64 * sizeof(int16_t));
    }
    if (above_right_present) {
        priors[OFFSET_NONZERO + ABOVE_RIGHT] = input.at(0).nonzeros_above_right_7x7_unchecked();
        memcpy(&priors[offset + 64 * ABOVE_RIGHT], input.at(0).above_right_unchecked().raw_data(),
               64 * sizeof(int16_t));
    }
    if (left_present && above_present) {
        memcpy(&priors[offset + 64 * ABOVE_LEFT], input.at(0).above_left_unchecked().raw_data(),
               64 * sizeof(int16_t));
    }
    if (left_present && color_channel != BlockType::Y) {
      priors[OFFSET_NONZERO + LUMA1] = input.at(1).nonzeros_left_7x7_unchecked();
        memcpy(&priors[offset + 64 * LUMA1], input.at(1).left_unchecked().raw_data(),
               64 * sizeof(int16_t));
    }
    if (above_present && color_channel != BlockType::Y) {
      priors[OFFSET_NONZERO + LUMA2] = input.at(1).nonzeros_above_7x7_unchecked();
      memcpy(&priors[offset + 64 * LUMA2], input.at(1).above_unchecked().raw_data(),
             64 * sizeof(int16_t));
    }
    if (left_present && above_present && color_channel != BlockType::Y) {
      priors[OFFSET_NONZERO + LUMA3] = input.at(1).nonzeros_above_left_7x7_unchecked();
      memcpy(&priors[offset + 64 * LUMA3], input.at(1).above_left_unchecked().raw_data(),
             64 * sizeof(int16_t));
    }
    memcpy(&priors[offset + 64 * LUMA0], input.at(1).here().raw_data(),
           64 * sizeof(int16_t));
    priors[OFFSET_NONZERO + LUMA0] = input.at(1).num_nonzeros_here->num_nonzeros();
    memcpy(&priors[offset + 64 * CHROMA], input.at(2).here().raw_data(),
           64 * sizeof(int16_t));
    priors[OFFSET_NONZERO + CHROMA] = input.at(2).num_nonzeros_here->num_nonzeros();
  }
};
template <class BranchArray> void set_branch_array_identity(BranchArray &branches) {
    auto begin = branches.begin();
    auto end = branches.end();
    set_branch_range_identity(begin, end);
    /*
    for (;false&&begin != end; ++begin) {
        begin->set_identity();
    }*/
}
struct Model
{
    Sirikata::Array4d<Branch,
                      UniversalPrior::NUM_TYPES,
                      12,
                      2,// color
                      256 *32> univ_prob_array_base;

    Sirikata::Array5d<Branch,
                      UniversalPrior::NUM_TYPES,
                      12,
                      3,// color
                      64, // zz_index(or 0)
                      32> univ_prob_array_draconian; //actual value
  void set_tables_identity() {
      set_branch_array_identity(univ_prob_array_base);
      set_branch_array_identity(univ_prob_array_draconian);
  }
  typedef Sirikata::Array3d<Branch, BLOCK_TYPES, 4, NUMERIC_LENGTH_MAX> SignCounts;
  SignCounts sign_counts_;
  
  template <typename lambda>
  void forall( const lambda & proc )
  {
      univ_prob_array_base.foreach(proc);
      univ_prob_array_draconian.foreach(proc);
  }
    enum Printability{
        PRINTABLE_INSIGNIFICANT = 1,
        PRINTABLE_OK = 2,
        CLOSE_TO_50 = 4,
        CLOSE_TO_ONE_ANOTHER = 8
    };
    struct PrintabilitySpecification {
        uint64_t printability_bitmask;
        double tolerance;
        uint64_t min_samples;
    };
    const Model& debug_print(const Model* other, PrintabilitySpecification spec)const;

};

enum ContextTypes{
    ZDSTSCAN,
    ZEROS7x7,
    EXPDC,
    RESDC,
    SIGNDC,
    EXP7x7,
    RES7x7,
    SIGN7x7,
    ZEROS1x8,
    ZEROS8x1,
    EXP8,
    THRESH8,
    RES8,
    SIGN8,
    NUMCONTEXT
};
#if 0
struct Context {
    enum {
        H = 2448,
        W = 3264
    };
    int cur_cmp;
    int cur_jpeg_x;
    int cur_jpeg_y;
    ContextTypes annot;
    int p[3][H/8][W/8][8][8][NUMCONTEXT][3];
};
extern Context *gctx;
#define ANNOTATION_ENABLED
#define ANNOTATE_CTX(bpos,annot_type,ctxnum,value) \
    (gctx->annot = annot_type, \
     gctx->p[gctx->cur_cmp][gctx->cur_jpeg_y][gctx->cur_jpeg_x][bpos/8][bpos%8][annot_type][ctxnum] = value)
#else
#define ANNOTATE_CTX(bpos, annot_type, ctxnum, value)
#endif

class Slice;
void optimize_model(Model&model);
void serialize_model(const Model & model, int output_fd);
void reset_model(Model &model);
void normalize_model(Model &model);
void load_model(Model &model, const char* filename);
#ifdef _WIN32
#define WINALIGN16 __declspec(align(16))
#define UNIXALIGN16
#else
#define WINALIGN16
#define UNIXALIGN16 __attribute__((aligned(16)))
#endif
class ProbabilityTablesBase {
protected:
    Model model_;

    static WINALIGN16 int32_t icos_idct_edge_8192_dequantized_x_[(int)ColorChannel::NumBlockTypes][64] UNIXALIGN16;
    
    static WINALIGN16 int32_t icos_idct_edge_8192_dequantized_y_[(int)ColorChannel::NumBlockTypes][64] UNIXALIGN16;
    
    static WINALIGN16 int32_t icos_idct_linear_8192_dequantized_[(int)ColorChannel::NumBlockTypes][64] UNIXALIGN16;

    static WINALIGN16 uint16_t quantization_table_[(int)ColorChannel::NumBlockTypes][64] UNIXALIGN16;

    static WINALIGN16 uint16_t freqmax_[(int)ColorChannel::NumBlockTypes][64] UNIXALIGN16;

    static WINALIGN16 uint8_t bitlen_freqmax_[(int)ColorChannel::NumBlockTypes][64] UNIXALIGN16;

    static WINALIGN16 uint8_t min_noise_threshold_[(int)ColorChannel::NumBlockTypes][64] UNIXALIGN16;

public:
    Model &model() {return model_;}
    void load_probability_tables();
    static uint16_t* quantization_table(uint8_t color) {
        return quantization_table_[color];
    }

    static uint16_t quantization_table(uint8_t color, uint8_t coef) {
        return quantization_table_[color][coef];
    }
    static uint16_t freqmax(uint8_t color, uint8_t coef) {
        return freqmax_[color][coef];
    }
    static uint8_t bitlen_freqmax(uint8_t color, uint8_t coef) {
        return bitlen_freqmax_[color][coef];
    }
    static uint8_t min_noise_threshold(uint8_t color, uint8_t coef) {
        return min_noise_threshold_[color][coef];
    }
    static void set_quantization_table(BlockType color, const unsigned short quantization_table[64]) {
        for (int i = 0; i < 64; ++i) {
            quantization_table_[(int)color][i] = quantization_table[zigzag[i]];
        }
        for (int pixel_row = 0; pixel_row < 8; ++pixel_row) {
            for (int i = 0; i < 8; ++i) {
                icos_idct_linear_8192_dequantized((int)color)[pixel_row * 8 + i] = icos_idct_linear_8192_scaled[pixel_row * 8 + i] * quantization_table_[(int)color][i];
                icos_idct_edge_8192_dequantized_x((int)color)[pixel_row * 8 + i] = icos_base_8192_scaled[i * 8] * quantization_table_[(int)color][i * 8 + pixel_row];
                icos_idct_edge_8192_dequantized_y((int)color)[pixel_row * 8 + i] = icos_base_8192_scaled[i * 8] * quantization_table_[(int)color][pixel_row * 8 + i];
            }
        }
        static const unsigned short int freqmax[] =
        {
            1024, 931, 985, 968, 1020, 968, 1020, 1020,
            932, 858, 884, 840, 932, 838, 854, 854,
            985, 884, 871, 875, 985, 878, 871, 854,
            967, 841, 876, 844, 967, 886, 870, 837,
            1020, 932, 985, 967, 1020, 969, 1020, 1020,
            969, 838, 878, 886, 969, 838, 969, 838,
            1020, 854, 871, 870, 1010, 969, 1020, 1020,
            1020, 854, 854, 838, 1020, 838, 1020, 838
        };
        for (int coord = 0; coord < 64; ++coord) {
            freqmax_[(int)color][coord] = (freqmax[coord] + quantization_table_[(int)color][coord] - 1)
                / quantization_table_[(int)color][coord];
            uint8_t max_len = uint16bit_length(freqmax_[(int)color][coord]);
            bitlen_freqmax_[(int)color][coord] = max_len;
            if (max_len > (int)RESIDUAL_NOISE_FLOOR) {
                min_noise_threshold_[(int)color][coord] = max_len - RESIDUAL_NOISE_FLOOR;
            }
        }
    }
    static int32_t *icos_idct_edge_8192_dequantized_x(int color) {
        return icos_idct_edge_8192_dequantized_x_[(int)color];
    }
    static int32_t *icos_idct_edge_8192_dequantized_y(int color) {
        return icos_idct_edge_8192_dequantized_y_[(int)color];
    }
    static int32_t *icos_idct_linear_8192_dequantized(int color) {
        return icos_idct_linear_8192_dequantized_[(int)color];
    }
    struct CoefficientContext {
        int best_prior; //lakhani or aavrg depending on coefficient number
        uint8_t num_nonzeros_bin; // num_nonzeros mapped into a bin
        uint8_t bsr_best_prior;
    };
    enum {
        VECTORIZE = ::VECTORIZE,
        MICROVECTORIZE = ::MICROVECTORIZE
    };
};
extern bool g_draconian;// true if we use a very restricted index space of 32 values
extern bool g_collapse_zigzag;

#define USE_TEMPLATIZED_COLOR
#ifdef USE_TEMPLATIZED_COLOR
#define TEMPLATE_ARG_COLOR0 BlockType::Y
#define TEMPLATE_ARG_COLOR1 BlockType::Cb
#define TEMPLATE_ARG_COLOR2 BlockType::Cr
#define TEMPLATE_ARG_COLOR3 BlockType::Ck

#else
#define TEMPLATE_ARG_COLOR0 BlockType::Y
#define TEMPLATE_ARG_COLOR1 BlockType::Y
#define TEMPLATE_ARG_COLOR2 BlockType::Y
#define TEMPLATE_ARG_COLOR3 BlockType::Y
#endif
template <bool all_present, BlockType
#ifdef USE_TEMPLATIZED_COLOR
              color
#else
              deprecated_color
#endif
>
class ProbabilityTables
{
private:
    typedef ProbabilityTablesBase::CoefficientContext CoefficientContext;
public:
    const bool left_present;
    const bool above_present;
    const bool above_right_present;
#ifdef USE_TEMPLATIZED_COLOR
    enum {
        COLOR = (int)color
    };
    ProbabilityTables(BlockType kcolor,
                      bool in_left_present,
                      bool in_above_present,
                      bool in_above_right_present)
        : left_present(in_left_present),
          above_present(in_above_present),
          above_right_present(in_above_right_present) {
       always_assert((left_present && above_present && above_right_present) == all_present);
       always_assert(kcolor == color);
    }
#else
    const BlockType COLOR;
    ProbabilityTables(BlockType color,
                      bool in_left_present,
                      bool in_above_present,
                      bool in_above_right_present)
        : left_present(in_left_present),
          above_present(in_above_present),
          above_right_present(in_above_right_present),
          COLOR(color) {
        always_assert((left_present && right_present && above_right_present) == all_present);
        static_assert((int)deprecated_color == 0, "Using dynamic color");
    }
#endif
    void reset(ProbabilityTablesBase&base) {
        reset_model(base.model());
    }
    void load(ProbabilityTablesBase&base, const char * filename) {
        load_model(base.model(), filename);
    }
    int color_index() {
        if (BLOCK_TYPES == 2) {
            if (0 == (int)COLOR) {
                return 0;
            }
            return 1;
        } else {
            return std::min((int)(BLOCK_TYPES - 1), (int)COLOR);
        }
    }
    ProbabilityTablesBase::CoefficientContext update_coefficient_context7x7(int coord,
                                       int aligned_zz,
                                       const ConstBlockContext block, uint8_t num_nonzeros_left) {
        ProbabilityTablesBase::CoefficientContext retval;
        retval.best_prior = compute_aavrg(coord, aligned_zz, block);
        retval.num_nonzeros_bin = num_nonzeros_to_bin(num_nonzeros_left);
        retval.bsr_best_prior = bit_length(std::min(abs(retval.best_prior), 1023));
        return retval;
    }
    ProbabilityTablesBase::CoefficientContext update_coefficient_context7x7_precomp(int aligned_zz,
                                       int aavrg,
                                       const ConstBlockContext block, uint8_t num_nonzeros_left) {
        ProbabilityTablesBase::CoefficientContext retval;
        dev_assert(aavrg == compute_aavrg(aligned_to_raster.at(aligned_zz), aligned_zz, block));
        //This was to make sure the code was right compute_aavrg_vec(aligned_zz, block);
        retval.best_prior = aavrg;
        retval.num_nonzeros_bin = num_nonzeros_to_bin(num_nonzeros_left);
        retval.bsr_best_prior = bit_length(std::min(abs(retval.best_prior), 1023));
        return retval;
    }
    ProbabilityTablesBase::CoefficientContext update_coefficient_context8(uint8_t coefficient,
                                                   const ConstBlockContext block, uint8_t num_nonzeros_x) {
        CoefficientContext retval = {0, 0, 0};
        if (MICROVECTORIZE) {
            retval.best_prior = (coefficient & 7)
            ? compute_lak_horizontal(block, coefficient) : compute_lak_vertical(block, coefficient);
        } else {
            retval.best_prior = compute_lak(block, coefficient);
        }
        retval.num_nonzeros_bin = num_nonzeros_x;
        retval.bsr_best_prior = bit_length(std::min(abs(retval.best_prior), 1023));
        return retval;
    }
    ProbabilityTablesBase::CoefficientContext update_coefficient_context8_horiz(uint8_t coefficient,
                                                   const ConstBlockContext block, uint8_t num_nonzeros_x) {
        CoefficientContext retval = {0, 0, 0};
        retval.best_prior = compute_lak_horizontal(block, coefficient);
        retval.num_nonzeros_bin = num_nonzeros_x;
        retval.bsr_best_prior = bit_length(std::min(abs(retval.best_prior), 1023));
        return retval;
    }
    ProbabilityTablesBase::CoefficientContext update_coefficient_context8_vert(uint8_t coefficient,
                                                   const ConstBlockContext block, uint8_t num_nonzeros_x) {
        CoefficientContext retval = {0, 0, 0};
        retval.best_prior = compute_lak_vertical(block, coefficient);
        retval.num_nonzeros_bin = num_nonzeros_x;
        retval.bsr_best_prior = bit_length(std::min(abs(retval.best_prior), 1023));
        return retval;
    }
#define INSTANTIATE_TEMPLATE_METHOD(N)  \
    ProbabilityTablesBase::CoefficientContext update_coefficient_context8_templ##N(const ConstBlockContext block, \
                                                   uint8_t num_nonzeros_x) { \
        ProbabilityTablesBase::CoefficientContext retval = {0, 0, 0};     \
        retval.best_prior = compute_lak_templ<N>(block); \
        retval.num_nonzeros_bin = num_nonzeros_x; \
        retval.bsr_best_prior = bit_length(std::min(abs(retval.best_prior), 1023)); \
        return retval; \
    }
    INSTANTIATE_TEMPLATE_METHOD(1)
    INSTANTIATE_TEMPLATE_METHOD(2)
    INSTANTIATE_TEMPLATE_METHOD(3)
    INSTANTIATE_TEMPLATE_METHOD(4)
    INSTANTIATE_TEMPLATE_METHOD(5)
    INSTANTIATE_TEMPLATE_METHOD(6)
    INSTANTIATE_TEMPLATE_METHOD(7)
    INSTANTIATE_TEMPLATE_METHOD(8)
    INSTANTIATE_TEMPLATE_METHOD(16)
    INSTANTIATE_TEMPLATE_METHOD(24)
    INSTANTIATE_TEMPLATE_METHOD(32)
    INSTANTIATE_TEMPLATE_METHOD(40)
    INSTANTIATE_TEMPLATE_METHOD(48)
    INSTANTIATE_TEMPLATE_METHOD(56)

    void update_universal_prob(ProbabilityTablesBase&pt, const UniversalPrior&uprior,
                               Branch& selected_branch, int bit) {
        ++num_univ_prior_updates;

    }
    template<unsigned int bits> uint8_t to_u(int16_t val) {
        return val&((1<< bits) - 1);
    }
    template<unsigned int bits> uint8_t to_s(int16_t val) {
        int16_t uval;
        if (val < 0) {
            uval = -val;
            return 1 + (to_u<bits - 1>(uval) << 1);
        } else {
            uval = val;
            return to_u<bits - 1>(uval) << 1;
        }
    }
    template<unsigned int bits> uint8_t to_a(int16_t val) {
        int16_t uval;
        if (val < 0) {
            uval = -val;
        } else {
            uval = val;
        }
        return to_u<bits>(uval);
    }
    template<unsigned int bits> uint8_t clamp_u(int16_t val) {
        if (val >= (1 << bits)) {
            return (1<<bits) - 1;
        }
        return val;
    }
    template<unsigned int bits> uint8_t clamp_s(int16_t val) {
        int16_t uval;
        if (val < 0) {
            uval = -val;
            return 1 + (clamp_u<bits - 1>(uval) << 1);
        } else {
            uval = val;
            return clamp_u<bits - 1>(uval) << 1;
        }
    }
<<<<<<< HEAD
    void update_universal_prob(ProbabilityTablesBase&pt, const UniversalPrior&uprior,
                               Branch& selected_branch, int bit) {
        ++num_univ_prior_updates;
        fprintf(stderr, "%d,", bit);
        fprintf(stderr, "%d,%d,", selected_branch.true_count(), selected_branch.false_count());
        for (int i = 0; i < uprior.PRIOR_SIZE; i++) {
          fprintf(stderr, "%d,", uprior.priors[i]);
        }
        fprintf(stderr,"\n");
        // run in single-threaded mode with skip-verify, unjailed
=======
    template<unsigned int bits> uint8_t clamp_a(int16_t val) {
        int16_t uval;
        if (val < 0) {
            uval = -val;
        } else {
            uval = val;
        }
        return clamp_u<bits>(uval);
    }
    // this takes everything to the right of the msb started with the second most significant bit
    template<unsigned int bits> uint8_t lclamp_u(int16_t val) {
        int len = uint16bit_length(val);
        uint8_t retval = 0;
        int shift = 0;
        for (int index = len - 1; index >= 0; --index) {
            if ((val << index)) {
                retval |= (1 << shift);
            }
            ++shift;
        }
        return retval;
>>>>>>> b394c8b8
    }
    Branch& get_universal_prob(ProbabilityTablesBase&pt, const UniversalPrior&uprior) {
        ++num_univ_prior_gets;
        switch (uprior.priors[UniversalPrior::OFFSET_BIT_TYPE]) {
          case UniversalPrior::TYPE_NZ_8x1:
        case UniversalPrior::TYPE_NZ_1x8: {
             int16_t num_item_left = UniversalPrior::OFFSET_BIT_TYPE==UniversalPrior::TYPE_NZ_8x1?UniversalPrior::OFFSET_NUM_NZ_X_LEFT:UniversalPrior::OFFSET_NUM_NZ_Y_LEFT;
              if (g_draconian) {
                  return pt.model().univ_prob_array_draconian
                  .at(uprior.priors[UniversalPrior::OFFSET_BIT_TYPE],
                      uprior.priors[UniversalPrior::OFFSET_BIT_INDEX],
                      uprior.priors[UniversalPrior::OFFSET_COLOR],
                      0,
                      clamp_u<2>(uprior.priors[num_item_left]) + 4 * (clamp_u<3>((uprior.priors[UniversalPrior::OFFSET_NONZERO + UniversalPrior::CUR] + 3) / 7) ^ lclamp_u<3>(uprior.priors[UniversalPrior::OFFSET_VALUE_SO_FAR])));
              } else {
                  return pt.model().univ_prob_array_base
                  .at(uprior.priors[UniversalPrior::OFFSET_BIT_TYPE],
                      uprior.priors[UniversalPrior::OFFSET_BIT_INDEX],
                      uprior.priors[UniversalPrior::OFFSET_COLOR]?1:0,
                      uprior.priors[num_item_left] + 8 * (
                          (uprior.priors[UniversalPrior::OFFSET_NONZERO + UniversalPrior::CUR] + 3) / 7
                          + 10 * uprior.priors[UniversalPrior::OFFSET_VALUE_SO_FAR]));

              }
        }
          case UniversalPrior::TYPE_NZ_7x7:
              {
                  uint32_t i1 = num_nonzeros_to_bin((uprior.priors[UniversalPrior::OFFSET_NONZERO + UniversalPrior::ABOVE] + 1)/2);
                  if (uprior.priors[UniversalPrior::OFFSET_HAS_ABOVE] && uprior.priors[UniversalPrior::OFFSET_HAS_LEFT]) {
                      i1 = num_nonzeros_to_bin((uprior.priors[UniversalPrior::OFFSET_NONZERO + UniversalPrior::ABOVE] + uprior.priors[UniversalPrior::OFFSET_NONZERO + UniversalPrior::LEFT] + 2) / 4);
                  } else if (uprior.priors[UniversalPrior::OFFSET_HAS_LEFT]) {
                      i1 = num_nonzeros_to_bin((uprior.priors[UniversalPrior::OFFSET_NONZERO + UniversalPrior::LEFT] + 1)/2);
                  }
                  //uint32_t i1 = num_nonzeros_to_bin((uprior.priors[UniversalPrior::OFFSET_NONZERO + UniversalPrior::LUMA0] + uprior.priors[UniversalPrior::OFFSET_NONZERO + UniversalPrior::CHROMA] + 2) / 4);
                  uint32_t i2 = uprior.priors[UniversalPrior::OFFSET_VALUE_SO_FAR];
                  if (g_draconian) {
                      uint8_t ri2 = lclamp_u<3>(i2);
                      if (ri2 >= 5) {
                          ri2 = 5;
                      }
                      return pt.model().univ_prob_array_draconian
                      .at(uprior.priors[UniversalPrior::OFFSET_BIT_TYPE],
                          uprior.priors[UniversalPrior::OFFSET_BIT_INDEX],
                          uprior.priors[UniversalPrior::OFFSET_COLOR],
                          0,
                          clamp_u<5>(i1 + 6 * ri2));

                  } else {
                      return pt.model().univ_prob_array_base
                      .at(uprior.priors[UniversalPrior::OFFSET_BIT_TYPE],
                          uprior.priors[UniversalPrior::OFFSET_BIT_INDEX],
                          uprior.priors[UniversalPrior::OFFSET_COLOR]?1:0,
                          (i1 + 6 * i2));
                  }
              }
          case UniversalPrior::TYPE_EXP_7x7:
              if (g_draconian) {

                      return pt.model().univ_prob_array_draconian
                      .at(uprior.priors[UniversalPrior::OFFSET_BIT_TYPE],
                          uprior.priors[UniversalPrior::OFFSET_BIT_INDEX],
                          uprior.priors[UniversalPrior::OFFSET_COLOR],
                          g_collapse_zigzag? 0 : uprior.priors[UniversalPrior::OFFSET_ZZ_INDEX],
                          std::min(uprior.priors[UniversalPrior::OFFSET_NZ_SCALED] + 5 * uprior.priors[UniversalPrior::OFFSET_BEST_PRIOR_SCALED], 31) );
              } else {
                      return pt.model().univ_prob_array_base
                      .at(uprior.priors[UniversalPrior::OFFSET_BIT_TYPE],
                          uprior.priors[UniversalPrior::OFFSET_BIT_INDEX],
                          uprior.priors[UniversalPrior::OFFSET_COLOR]?1:0,
                          uprior.priors[UniversalPrior::OFFSET_NZ_SCALED] + 10 * (uprior.priors[UniversalPrior::OFFSET_ZZ_INDEX] + 64 * uprior.priors[UniversalPrior::OFFSET_BEST_PRIOR_SCALED]));
              }
          case UniversalPrior::TYPE_EXP_8x1:
          case UniversalPrior::TYPE_EXP_1x8:
              if (g_draconian) {
                      return pt.model().univ_prob_array_draconian
                      .at(uprior.priors[UniversalPrior::OFFSET_BIT_TYPE],
                          uprior.priors[UniversalPrior::OFFSET_BIT_INDEX],
                          uprior.priors[UniversalPrior::OFFSET_COLOR],
                          g_collapse_zigzag? 0 : uprior.priors[UniversalPrior::OFFSET_ZZ_INDEX],// <-- really want this
                          std::min(uprior.priors[UniversalPrior::OFFSET_NZ_SCALED] + 5 * uprior.priors[UniversalPrior::OFFSET_BEST_PRIOR_SCALED], 31) );
              } else {
                      return pt.model().univ_prob_array_base
                      .at(uprior.priors[UniversalPrior::OFFSET_BIT_TYPE],
                          uprior.priors[UniversalPrior::OFFSET_BIT_INDEX],
                          uprior.priors[UniversalPrior::OFFSET_COLOR]?1:0,
                          uprior.priors[UniversalPrior::OFFSET_NZ_SCALED] + 10 * (uprior.priors[UniversalPrior::OFFSET_ZZ_INDEX] + 64 * uprior.priors[UniversalPrior::OFFSET_BEST_PRIOR_SCALED]));
              }
          case UniversalPrior::TYPE_SIGN_8x1:
          case UniversalPrior::TYPE_SIGN_1x8:
              if (g_draconian) {
                      return pt.model().univ_prob_array_draconian
                      .at(uprior.priors[UniversalPrior::OFFSET_BIT_TYPE],
                          uprior.priors[UniversalPrior::OFFSET_BIT_INDEX],
                          uprior.priors[UniversalPrior::OFFSET_COLOR],
                          g_collapse_zigzag? 0 : uprior.priors[UniversalPrior::OFFSET_ZZ_INDEX],// maybe set to 0
                          std::min((uprior.priors[UniversalPrior::OFFSET_BEST_PRIOR] == 0 ? 0 : (uprior.priors[UniversalPrior::OFFSET_BEST_PRIOR] > 0 ? 1 : 2)) + 3 * uprior.priors[UniversalPrior::OFFSET_BEST_PRIOR_SCALED], 31));
              } else {
                  return pt.model().univ_prob_array_base
                  .at(uprior.priors[UniversalPrior::OFFSET_BIT_TYPE],
                      uprior.priors[UniversalPrior::OFFSET_BIT_INDEX],
                      uprior.priors[UniversalPrior::OFFSET_COLOR]?1:0,
                      (uprior.priors[UniversalPrior::OFFSET_BEST_PRIOR] == 0 ? 0 : (uprior.priors[UniversalPrior::OFFSET_BEST_PRIOR] > 0 ? 1 : 2)) + 3 * uprior.priors[UniversalPrior::OFFSET_BEST_PRIOR_SCALED]);
              }
          case UniversalPrior::TYPE_SIGN_7x7:
              if (g_draconian) {
                      return pt.model().univ_prob_array_draconian
                      .at(uprior.priors[UniversalPrior::OFFSET_BIT_TYPE],
                          uprior.priors[UniversalPrior::OFFSET_BIT_INDEX],
                          uprior.priors[UniversalPrior::OFFSET_COLOR],
                          g_collapse_zigzag? 0 : uprior.priors[UniversalPrior::OFFSET_ZZ_INDEX],
                          0);
              }else {
                      return pt.model().univ_prob_array_base
                      .at(uprior.priors[UniversalPrior::OFFSET_BIT_TYPE],
                          0,
                          uprior.priors[UniversalPrior::OFFSET_COLOR]?1:0,
                          0);
              }
          case UniversalPrior::TYPE_RES_7x7:
          case UniversalPrior::TYPE_RES_1x8:
          case UniversalPrior::TYPE_RES_8x1:
              if (g_draconian) {
                  return pt.model().univ_prob_array_draconian
                  .at(uprior.priors[UniversalPrior::OFFSET_BIT_TYPE],
                      0 * uprior.priors[UniversalPrior::OFFSET_BIT_INDEX],
                      uprior.priors[UniversalPrior::OFFSET_COLOR],
                      g_collapse_zigzag? 0 : uprior.priors[UniversalPrior::OFFSET_ZZ_INDEX],//reall want this
                      std::min(uprior.priors[UniversalPrior::OFFSET_NONZERO + UniversalPrior::CUR], (int16_t)31));

              }else {
                  return pt.model().univ_prob_array_base
                  .at(uprior.priors[UniversalPrior::OFFSET_BIT_TYPE],
                      0 * uprior.priors[UniversalPrior::OFFSET_BIT_INDEX],
                      uprior.priors[UniversalPrior::OFFSET_COLOR]?1:0,
                      uprior.priors[UniversalPrior::OFFSET_ZZ_INDEX] + 64 * (uprior.priors[UniversalPrior::OFFSET_NONZERO + UniversalPrior::CUR]));
              }
          default:
              if (g_draconian) {
                  return pt.model().univ_prob_array_draconian
                  .at(uprior.priors[UniversalPrior::OFFSET_BIT_TYPE],
                      uprior.priors[UniversalPrior::OFFSET_BIT_INDEX],
                      uprior.priors[UniversalPrior::OFFSET_COLOR],
                      g_collapse_zigzag? 0 : uprior.priors[UniversalPrior::OFFSET_ZZ_INDEX],
                      clamp_u<3>(uprior.priors[UniversalPrior::OFFSET_BEST_PRIOR2_SCALED]) + 8 * clamp_u<2>(uprior.priors[UniversalPrior::OFFSET_BEST_PRIOR_SCALED]));
              }else {
                  return pt.model().univ_prob_array_base
                  .at(uprior.priors[UniversalPrior::OFFSET_BIT_TYPE],
                      uprior.priors[UniversalPrior::OFFSET_BIT_INDEX],
                      uprior.priors[UniversalPrior::OFFSET_COLOR]?1:0,
                      uprior.priors[UniversalPrior::OFFSET_BEST_PRIOR2_SCALED] + 16 * uprior.priors[UniversalPrior::OFFSET_BEST_PRIOR_SCALED]);
              }
        }
        unsigned char rez[16];
        {
            MD5_CTX md5;
            MD5_Init(&md5);
            MD5_Update(&md5, &uprior.priors[0], sizeof(uprior.priors));
        /*
        if (pcount == 107920) {
            fprintf(stderr, "OK %s\n", uprior.raw.at(7).toString().c_str());
        }
        if (pcount == 107921) {
            fprintf(stderr, "ER %s\n", uprior.raw.at(7).toString().c_str());
        }
        //fprintf(stderr, "%d,%s\n", pcount, uprior.raw.at(7).toString().c_str());
        ++pcount;
        */
        //MD5_Update(&md5, &uprior.raw.at(UniversalPrior::NUM_PRIOR_VALUES - 1), sizeof(AlignedBlock));
        /*
        MD5_Update(&md5, &uprior.raw.at(0), sizeof(AlignedBlock) * (UniversalPrior::NUM_PRIOR_VALUES - 2));
        */
        
             MD5_Final(rez, &md5);
        }
        return pt.model().univ_prob_array_draconian.at(uprior.priors[UniversalPrior::OFFSET_BIT_TYPE], uprior.priors[UniversalPrior::OFFSET_BIT_INDEX], uprior.priors[UniversalPrior::OFFSET_COLOR], uprior.priors[UniversalPrior::OFFSET_ZZ_INDEX], rez[0]&15);
    }
    unsigned int num_nonzeros_to_bin(uint8_t num_nonzeros) {
        return nonzero_to_bin[NUM_NONZEROS_BINS-1][num_nonzeros];
    }
    int idct_2d_8x1(const AlignedBlock&block, bool ignore_first, int pixel_row) {
        int retval = 0;
        if (!ignore_first) {
            retval = block.coefficients_raster(0) * ProbabilityTablesBase::icos_idct_linear_8192_dequantized((int)COLOR)[pixel_row * 8 + 0];
        }
        retval += block.coefficients_raster(1)
            * ProbabilityTablesBase::icos_idct_linear_8192_dequantized((int)COLOR)[pixel_row * 8 + 1];
        retval += block.coefficients_raster(2)
            * ProbabilityTablesBase::icos_idct_linear_8192_dequantized((int)COLOR)[pixel_row * 8 + 2];
        retval += block.coefficients_raster(3)
            * ProbabilityTablesBase::icos_idct_linear_8192_dequantized((int)COLOR)[pixel_row * 8 + 3];
        retval += block.coefficients_raster(4)
            * ProbabilityTablesBase::icos_idct_linear_8192_dequantized((int)COLOR)[pixel_row * 8 + 4];
        retval += block.coefficients_raster(5)
            * ProbabilityTablesBase::icos_idct_linear_8192_dequantized((int)COLOR)[pixel_row * 8 + 5];
        retval += block.coefficients_raster(6)
            * ProbabilityTablesBase::icos_idct_linear_8192_dequantized((int)COLOR)[pixel_row * 8 + 6];
        retval += block.coefficients_raster(7)
            * ProbabilityTablesBase::icos_idct_linear_8192_dequantized((int)COLOR)[pixel_row * 8 + 7];
        return retval;
    }

    int idct_2d_1x8(const AlignedBlock&block, bool ignore_first, int pixel_row) {
        int retval = 0;
        if (!ignore_first) {
            retval = block.dc() * ProbabilityTablesBase::icos_idct_linear_8192_dequantized((int)COLOR)[pixel_row * 8 + 0];
        }
        retval += block.coefficients_raster(8)
            * ProbabilityTablesBase::icos_idct_linear_8192_dequantized((int)COLOR)[pixel_row * 8 + 1];
        retval += block.coefficients_raster(16)
            * ProbabilityTablesBase::icos_idct_linear_8192_dequantized((int)COLOR)[pixel_row * 8 + 2];
        retval += block.coefficients_raster(24)
            * ProbabilityTablesBase::icos_idct_linear_8192_dequantized((int)COLOR)[pixel_row * 8 + 3];
        retval += block.coefficients_raster(32)
            * ProbabilityTablesBase::icos_idct_linear_8192_dequantized((int)COLOR)[pixel_row * 8 + 4];
        retval += block.coefficients_raster(40)
            * ProbabilityTablesBase::icos_idct_linear_8192_dequantized((int)COLOR)[pixel_row * 8 + 5];
        retval += block.coefficients_raster(48)
            * ProbabilityTablesBase::icos_idct_linear_8192_dequantized((int)COLOR)[pixel_row * 8 + 6];
        retval += block.coefficients_raster(56)
            * ProbabilityTablesBase::icos_idct_linear_8192_dequantized((int)COLOR)[pixel_row * 8 + 7];
        return retval;
    }

    int predict_dc_dct(const ConstBlockContext&context) {
        int prediction = 0;
        int left_block = 0;
        int left_edge = 0;
        int above_block = 0;
        int above_edge = 0;
        if (all_present || left_present) {
            left_block = idct_2d_8x1(context.left_unchecked(), 0, 7);
            left_edge = idct_2d_8x1(context.here(), 1, 0);
        }
        if (all_present || above_present) {
            above_block = idct_2d_1x8(context.above_unchecked(), 0, 7);
            above_edge = idct_2d_1x8(context.here(), 1, 0);
        }
        if (all_present || left_present) {
            if (all_present || above_present) {
                prediction = ( ( left_block - left_edge ) + (above_block - above_edge) ) * 4;
            } else {
                prediction = ( left_block - left_edge ) * 8;
            }
        } else if (above_present) {
            prediction = ( above_block - above_edge ) * 8;
        }
        int DCT_RSC = 8192;
        prediction = std::max(-1024 * DCT_RSC, std::min(1016 * DCT_RSC, prediction));
        prediction /= ProbabilityTablesBase::quantization_table((int)COLOR, 0);
        int round = DCT_RSC/2;
        if (prediction < 0) {
            round = -round;
        }
        return (prediction + round) / DCT_RSC;
    }
    int predict_locoi_dc_deprecated(const ConstBlockContext&context) {
        if (all_present || left_present) {
            int a = context.left_unchecked().dc();
            if (all_present || above_present) {
                int b = context.above_unchecked().dc();
                int c = context.above_left_unchecked().dc();
                if (c >= std::max(a,b)) {
                    return std::min(a,b);
                } else if (c <= std::min(a,b)) {
                    return std::max(a,b);
                }
                return a + b - c;
            }else { 
                return a;
            }
        } else if (above_present) {
            return context.above_unchecked().dc();
        } else {
            return 0;
        }
    }
    int predict_or_unpredict_dc(const ConstBlockContext&context, bool recover_original) {
        int max_value = (1 << (1 + MAX_EXPONENT)) - 1;
        int min_value = -max_value;
        int adjustment_factor = 2 * max_value + 1;
        int retval = //predict_locoi_dc_deprecated(block);
            predict_dc_dct(context);
        retval = context.here().dc() + (recover_original ? retval : -retval);
        if (retval < min_value) retval += adjustment_factor;
        if (retval > max_value) retval -= adjustment_factor;
        return retval;
    }
#define shift_right_round_zero_epi16(vec, imm8) (_mm_sign_epi16(_mm_srli_epi16(_mm_sign_epi16(vec, vec), imm8), vec));
    int adv_predict_dc_pix(const ConstBlockContext&context, int16_t*pixels_sans_dc, int32_t *uncertainty_val, int32_t *uncertainty2_val) {
        uint16_t *q = ProbabilityTablesBase::quantization_table((int)color);
        idct(context.here(), q, pixels_sans_dc, true);

        Sirikata::AlignedArray1d<int16_t, 16> dc_estimates;
        dc_estimates.memset(0);
        int32_t avgmed = 0;
        if(all_present || left_present || above_present) {
            if ((VECTORIZE || MICROVECTORIZE)) {
                if (all_present || above_present) { //above goes first to prime the cache
		  __m128i neighbor_above = _mm_loadu_si128((const __m128i*)(const char*)context
                                                             .neighbor_context_above_unchecked()
                                                             .horizontal_ptr());
                    __m128i pixels_sans_dc_reg = _mm_loadu_si128((const __m128i*)(const char*)pixels_sans_dc);
                    __m128i pixels2_sans_dc_reg = _mm_loadu_si128((const __m128i*)(const char*)(pixels_sans_dc + 8));
                    __m128i pixels_delta = _mm_sub_epi16(pixels_sans_dc_reg,
                                                         pixels2_sans_dc_reg);
                    __m128i pixels_delta_div2 = shift_right_round_zero_epi16(pixels_delta, 1);
                    __m128i pixels_sans_dc_recentered = _mm_add_epi16(pixels_sans_dc_reg,
                                                                      _mm_set1_epi16(1024));
                    __m128i above_dc_estimate = _mm_sub_epi16(_mm_sub_epi16(neighbor_above, pixels_delta_div2),
                                                              pixels_sans_dc_recentered);

                    _mm_store_si128((__m128i*)(char*)(dc_estimates.begin()
                                                      + ((all_present || left_present) ? 8 : 0)),
                                    above_dc_estimate);
                }
                if (all_present || left_present) {
                    const int16_t * horiz_data = context.neighbor_context_left_unchecked().vertical_ptr_except_7();
                    __m128i neighbor_horiz = _mm_loadu_si128((const __m128i*)(const char*)horiz_data);
                    //neighbor_horiz = _mm_insert_epi16(neighbor_horiz, horiz_data[NeighborSummary::VERTICAL_LAST_PIXEL_OFFSET_FROM_FIRST_PIXEL], 7);
                    __m128i pixels_sans_dc_reg = _mm_set_epi16(pixels_sans_dc[56],
                                                               pixels_sans_dc[48],
                                                               pixels_sans_dc[40],
                                                               pixels_sans_dc[32],
                                                               pixels_sans_dc[24],
                                                               pixels_sans_dc[16],
                                                               pixels_sans_dc[8],
                                                               pixels_sans_dc[0]);
                    __m128i pixels_delta = _mm_sub_epi16(pixels_sans_dc_reg,
                                                         _mm_set_epi16(pixels_sans_dc[57],
                                                                       pixels_sans_dc[49],
                                                                       pixels_sans_dc[41],
                                                                       pixels_sans_dc[33],
                                                                       pixels_sans_dc[25],
                                                                       pixels_sans_dc[17],
                                                                       pixels_sans_dc[9],
                                                                       pixels_sans_dc[1]));
                    
                    __m128i pixels_delta_div2 = shift_right_round_zero_epi16(pixels_delta, 1);
                    __m128i left_dc_estimate = _mm_sub_epi16(_mm_sub_epi16(neighbor_horiz, pixels_delta_div2),
                                                              _mm_add_epi16(pixels_sans_dc_reg,
                                                                            _mm_set1_epi16(1024)));
                    
                    _mm_store_si128((__m128i*)(char*)dc_estimates.begin(), left_dc_estimate);
                }
            } else {
                if (all_present || left_present) {
                    for (int i = 0; i < 8;++i) {
                        int a = pixels_sans_dc[i << 3] + 1024;
                        int pixel_delta = pixels_sans_dc[i << 3] - pixels_sans_dc[(i << 3) + 1];
                        int b = context.neighbor_context_left_unchecked().vertical(i) - (pixel_delta / 2); //round to zero
                        dc_estimates[i] = b - a;
                    }
                }
                if (all_present || above_present) {
                    for (int i = 0; i < 8;++i) {
                        int a = pixels_sans_dc[i] + 1024;
                        int pixel_delta = pixels_sans_dc[i] - pixels_sans_dc[i + 8];
                        int b = context.neighbor_context_above_unchecked().horizontal(i) - (pixel_delta / 2); //round to zero
                        dc_estimates[i + ((all_present || left_present) ? 8 : 0)] = b - a;
                    }
                }
            }
            int32_t avg_h_v[2] = {0, 0};
            int32_t min_dc = dc_estimates[0];
            int32_t max_dc = dc_estimates[0];
            size_t which_est = 0;
            for (int vert = 0; vert != 2; ++vert) {
                for (int i = 0; i < 8; ++which_est, ++i) {
                    int16_t cur_est = dc_estimates[which_est];
                    avg_h_v[vert] += cur_est;
                    if (min_dc > cur_est) {
                        min_dc = cur_est;
                    }
                    if (max_dc < cur_est) {
                        max_dc = cur_est;
                    }
                }
                if ((!all_present) && (above_present == false || left_present == false)) {
                    avg_h_v[1] = avg_h_v[0];
                    break;
                }
            }
            int32_t overall_avg = (avg_h_v[0] + avg_h_v[1]) >> 1;
            avgmed = overall_avg;
            *uncertainty_val = (max_dc - min_dc)>>3;
            avg_h_v[0] -= avgmed;
            avg_h_v[1] -= avgmed;
            int32_t far_afield_value = avg_h_v[1];
            if (abs(avg_h_v[0]) < abs(avg_h_v[1])) {
                far_afield_value = avg_h_v[0];
            }
            *uncertainty2_val = (far_afield_value) >> 3;

            if (false) { // this is to debug some of the differences
                debug_print_deltas(context, dc_estimates.begin(), avgmed);
            }
        }
        return ((avgmed / q[0] + 4) >> 3);
    }
    void debug_print_deltas(const ConstBlockContext&context, int16_t *dc_estimates, int avgmed) {
        int actual_dc = context.here().dc();
        uint16_t *q = ProbabilityTablesBase::quantization_table((int)color);
        int len_est = ((all_present || (left_present && above_present)) ? 16 : 8);
        int avg_estimated_dc = 0;
        int dc_sum = 0;
        for (int i = 0 ;i < len_est; ++i) {
            dc_sum += dc_estimates[i];
        }
        avg_estimated_dc = dc_sum;
        if (all_present || (left_present && above_present)) {
            avg_estimated_dc >>= 1;
        }
        
        avg_estimated_dc = (avg_estimated_dc/q[0] + xIDCTSCALE / 2) >> 3;
        int16_t dc_copy[16];
        memcpy(dc_copy, dc_estimates, len_est*sizeof(int16_t));
        std::sort(dc_copy, dc_copy + len_est);
        int mmed = dc_copy[len_est/2];
        int scaled_med = (mmed/q[0] + 4);
        int scaled_avgmed = (((avgmed/q[0]) + 4) >> 3);
        using namespace LeptonDebug;
        LeptonDebug::med_err += abs(scaled_med - actual_dc);
        LeptonDebug::amd_err += abs(scaled_avgmed - actual_dc);
        LeptonDebug::avg_err += abs(avg_estimated_dc - actual_dc);
        int locoi_pred = predict_locoi_dc_deprecated(context);
        int predicted_dc = predict_dc_dct(context);
        LeptonDebug::ori_err += abs(predicted_dc - actual_dc);
        LeptonDebug::loc_err += abs(locoi_pred - actual_dc);

        fprintf(stderr, "MXM: %d\n", dc_estimates[len_est - 1] - dc_estimates[0]);
        fprintf(stderr, "MED: %d (%d)\n", scaled_med, LeptonDebug::med_err);
        fprintf(stderr, "AMD: %d (%d)\n", scaled_avgmed, LeptonDebug::amd_err);
        fprintf(stderr, "AVG: %d (%d)\n", avg_estimated_dc, LeptonDebug::avg_err);
        fprintf(stderr, "ORI: %d (%d)\n", predicted_dc, LeptonDebug::ori_err);
        fprintf(stderr, "LOC: %d (%d)\n", locoi_pred, LeptonDebug::loc_err);
        fprintf(stderr, "DC : %d\n", actual_dc);
    }
    int adv_predict_or_unpredict_dc(int16_t saved_dc, bool recover_original, int predicted_val) {
        int max_value = (1 << (MAX_EXPONENT - 1));
        int min_value = -max_value;
        int adjustment_factor = 2 * max_value + 1;
        int retval = predicted_val;
        retval = saved_dc + (recover_original ? retval : -retval);
        if (retval < min_value) retval += adjustment_factor;
        if (retval > max_value) retval -= adjustment_factor;
        return retval;
    }
    int compute_aavrg_dc(ConstBlockContext context) {
        return compute_aavrg(0, raster_to_aligned.at(0), context);
        
        uint32_t total = 0;
        if (all_present || left_present) {
            total += abs(context.left_unchecked().dc());
        }
        if (all_present || above_present) {
            total += abs(context.above_unchecked().dc());
        }
        if (all_present || (left_present && above_present)) {
            constexpr unsigned int log_weight = 5;
            total *= 13;
            total += 6 * abs(context.above_left_unchecked().dc());
            return total >> log_weight;
        } else {
            return total;
        }
    }
    int16_t compute_aavrg(unsigned int coord, unsigned int aligned_zz, ConstBlockContext context) {
        int16_t total = 0;
        if (all_present || left_present) {
            total += abs(context.left_unchecked().coefficients_raster(coord));
        }
        if (all_present || above_present) {
            total += abs(context.above_unchecked().coefficients_raster(coord));
        }
        if (all_present || (left_present && above_present)) {
            constexpr unsigned int log_weight = 5;
            total *= 13;
            total += 6 * abs(context.above_left_unchecked().coefficients_raster(coord));
            return ((uint16_t)total) >> log_weight;
        } else {
            return total;
        }
        //if (block.context().above_right.initialized()) {
        //total += abs(block.context().above_right.get()->coefficients().at(0));
        //}
    }
#ifdef OPTIMIZED_7x7
    bool aavrg_vec_matches(__m128i retval, unsigned int aligned_zz, ConstBlockContext context) {
        short ret[8];
        _mm_storeu_si128((__m128i*)(char*)ret, retval);
        short correct[8] = {compute_aavrg(aligned_to_raster.at(aligned_zz), aligned_zz +0, context),
            compute_aavrg(aligned_to_raster.at(aligned_zz+1), aligned_zz + 1, context),
            compute_aavrg(aligned_to_raster.at(aligned_zz+2), aligned_zz + 2, context),
            compute_aavrg(aligned_to_raster.at(aligned_zz+3), aligned_zz + 3, context),
            compute_aavrg(aligned_to_raster.at(aligned_zz+4), aligned_zz + 4, context),
            compute_aavrg(aligned_to_raster.at(aligned_zz+5), aligned_zz + 5, context),
            compute_aavrg(aligned_to_raster.at(aligned_zz+6), aligned_zz + 6, context),
            compute_aavrg(aligned_to_raster.at(aligned_zz+7), aligned_zz + 7, context)};
        return (memcmp(ret, correct, sizeof(correct)) == 0);
    }
    void compute_aavrg_vec(unsigned int aligned_zz, ConstBlockContext context, short* aligned_retval) {
        _mm_store_si128((__m128i*)(char*)aligned_retval, compute_aavrg_vec(aligned_zz, context));
    }
#if defined (__clang__) || defined(__GNUC__)
#define x_mm_loadu_si64(a) _mm_set1_epi64x(*(uint64_t*)(char*)(a))
#else
#define x_mm_loadu_si64 _mm_loadu_si64
#endif
    __m128i compute_aavrg_vec(unsigned int aligned_zz, ConstBlockContext context) {
        if (all_present == false && left_present == false && above_present == false) {
            return _mm_setzero_si128();
        }
        __m128i left;
        if (all_present || left_present) {
            left = _mm_abs_epi16(_mm_load_si128((const __m128i*)(const char*)&context.left_unchecked().coef.at(aligned_zz)));
            if ((!all_present) && !above_present) {
                return left;
            }
        }
        __m128i above = _mm_setzero_si128();
        if (all_present || above_present) {
            above = _mm_abs_epi16(_mm_load_si128((const __m128i*)(const char*)&context.above_unchecked().coef.at(aligned_zz)));
            if (all_present == false && !left_present) {
                return above;
            }
        }
        constexpr unsigned int log_weight = 5;
        __m128i total = _mm_add_epi16(left, above);
        total = _mm_mullo_epi16(total, _mm_set1_epi16(13)); // approximate (a*2+b*2 + c)/5 as (a *13 + b * 13 + c * 6)/32
        __m128i aboveleft = _mm_abs_epi16(_mm_load_si128((const __m128i*)(const char*)&context.above_left_unchecked().coef.at(aligned_zz)));
        total = _mm_add_epi16(total, _mm_mullo_epi16(aboveleft, _mm_set1_epi16(6)));
        __m128i retval = _mm_srli_epi16(total, log_weight);
        dev_assert(aavrg_vec_matches(retval, aligned_zz, context));
        return retval;
        //if (block.context().above_right.initialized()) {
        //total += abs(block.context().above_right.get()->coefficients().at(0));
        //}
    }
#endif
    static int32_t compute_lak_vec(__m128i coeffs_x_low, __m128i coeffs_x_high, __m128i coeffs_a_low, __m128i 
#ifdef _WIN32
        &
#endif
        indirect_coeffs_a_high, const int32_t *icos_deq) {
        __m128i sign_mask = _mm_set_epi32(-1, 1, -1, 1); // ((i & 1) ? -1 : 1)

        //coeffs_x[i] = ((i & 1) ? -1 : 1) * coeffs_a[i] - coeffs_x[i];
        coeffs_a_low = _mm_sign_epi32(coeffs_a_low, sign_mask);
        __m128i coeffs_a_high = _mm_sign_epi32(indirect_coeffs_a_high, sign_mask);
        coeffs_x_low = _mm_sub_epi32(coeffs_a_low, coeffs_x_low);
        coeffs_x_high = _mm_sub_epi32(coeffs_a_high, coeffs_x_high);

        __m128i icos_low = _mm_load_si128((const __m128i*)(const char*)icos_deq);
        __m128i icos_high = _mm_load_si128((const __m128i*)(const char*)(icos_deq + 4));
        // coeffs_x[i] *= icos[i]
        __m128i deq_low = _mm_mullo_epi32(coeffs_x_low, icos_low);
        __m128i deq_high = _mm_mullo_epi32(coeffs_x_high, icos_high);

        __m128i sum = _mm_add_epi32(deq_low, deq_high);
        sum = _mm_add_epi32(sum, _mm_srli_si128(sum, 8));
        sum = _mm_add_epi32(sum, _mm_srli_si128(sum, 4));
        // coeffs_x[0] = sum(coeffs_x)
        int32_t prediction = _mm_cvtsi128_si32(sum);
        //if (prediction > 0) { <-- rounding hurts prediction perf and costs compute  this rounding didn't round the same way as the unvectorized one anyhow
        //    prediction += icos_deq[0]/2;
        //} else {
        //    prediction -= icos_deq[0]/2; // round away from zero
        //}
        return prediction / icos_deq[0];
    }
#define ITER(x_var, a_var, i, step) \
        (x_var = _mm_set_epi32(   context.here().coefficients_raster(band + step * ((i) + 3)), \
                                  context.here().coefficients_raster(band + step * ((i) + 2)), \
                                  context.here().coefficients_raster(band + step * ((i) + 1)), \
                                  i == 0 ? 0 : context.here().coefficients_raster(band + step * (i))), \
         a_var = _mm_set_epi32(neighbor.coefficients_raster(band + step * ((i) + 3)), \
                                  neighbor.coefficients_raster(band + step * ((i) + 2)), \
                                  neighbor.coefficients_raster(band + step * ((i) + 1)), \
                                  neighbor.coefficients_raster(band + step * (i))))
    
    template<int band>
#ifndef _WIN32
    __attribute__((always_inline))
#endif
    int32_t compute_lak_templ(const ConstBlockContext&context) {
        __m128i coeffs_x_low;
        __m128i coeffs_x_high;
        __m128i coeffs_a_low;
        __m128i coeffs_a_high;
        const int32_t * icos = nullptr;
        static_assert((band & 7) == 0 || (band >> 3) == 0, "This function only works on edges");
        if ((band >> 3) == 0) {
            if(all_present == false && !above_present) {
                return 0;
            }
            const auto &neighbor = context.above_unchecked();
            ITER(coeffs_x_low, coeffs_a_low, 0, 8);
            ITER(coeffs_x_high, coeffs_a_high, 4, 8);
            icos = ProbabilityTablesBase::icos_idct_edge_8192_dequantized_x((int)COLOR) + band * 8;
        } else {
            if (all_present == false && !left_present) {
                return 0;
            }
            const auto &neighbor = context.left_unchecked();
            ITER(coeffs_x_low, coeffs_a_low, 0, 1);
            ITER(coeffs_x_high, coeffs_a_high, 4, 1);
            icos = ProbabilityTablesBase::icos_idct_edge_8192_dequantized_y((int)COLOR) + band;
        }
        return compute_lak_vec(coeffs_x_low, coeffs_x_high, coeffs_a_low, coeffs_a_high, icos);
    }
    int32_t compute_lak_horizontal(const ConstBlockContext&context, unsigned int band) {
        if (all_present == false && !above_present) {
            return 0;
        }
        __m128i coeffs_x_low;
        __m128i coeffs_x_high;
        __m128i coeffs_a_low;
        __m128i coeffs_a_high;
        dev_assert(band/8 == 0 && "this function only works for the top edge");
        const auto &neighbor = context.above_unchecked();
        ITER(coeffs_x_low, coeffs_a_low, 0, 8);
        ITER(coeffs_x_high, coeffs_a_high, 4, 8);
        const int32_t * icos = ProbabilityTablesBase::icos_idct_edge_8192_dequantized_x((int)COLOR) + band * 8;
        return compute_lak_vec(coeffs_x_low, coeffs_x_high, coeffs_a_low, coeffs_a_high, icos);
    }
    int32_t compute_lak_vertical(const ConstBlockContext&context, unsigned int band) {
        dev_assert((band & 7) == 0 && "Must be used for veritcal");
        if (all_present == false && !left_present) {
            return 0;
        }
        __m128i coeffs_x_low;
        __m128i coeffs_x_high;
        __m128i coeffs_a_low;
        __m128i coeffs_a_high;
        const auto &neighbor = context.left_unchecked();
        ITER(coeffs_x_low, coeffs_a_low, 0, 1);
        ITER(coeffs_x_high, coeffs_a_high, 4, 1);
#undef ITER
        const int32_t *icos = ProbabilityTablesBase::icos_idct_edge_8192_dequantized_y((int)COLOR) + band;
        return compute_lak_vec(coeffs_x_low, coeffs_x_high, coeffs_a_low, coeffs_a_high,
                        icos);
    }
    int32_t compute_lak(const ConstBlockContext&context, unsigned int band) {
        int coeffs_x[8];
        int coeffs_a[8];
        const int32_t *coef_idct = nullptr;
        if ((band & 7) && (all_present || above_present)) {
            // y == 0: we're the x
            dev_assert(band/8 == 0); //this function only works for the edge
            const auto &above = context.above_unchecked();
            for (int i = 0; i < 8; ++i) {
                uint8_t cur_coef = band + i * 8;
                coeffs_x[i]  = i ? context.here().coefficients_raster(cur_coef) : 0;
                coeffs_a[i]  = above.coefficients_raster(cur_coef);
            }
            coef_idct = ProbabilityTablesBase::icos_idct_edge_8192_dequantized_x((int)COLOR) + band * 8;
        } else if ((band & 7) == 0 && left_present) {
            // x == 0: we're the y
            const auto &left = context.left_unchecked();
            for (int i = 0; i < 8; ++i) {
                uint8_t cur_coef = band + i;
                coeffs_x[i]  = i ? context.here().coefficients_raster(cur_coef) : 0;
                coeffs_a[i]  = left.coefficients_raster(cur_coef);
            }
            coef_idct = ProbabilityTablesBase::icos_idct_edge_8192_dequantized_y((int)COLOR) + band;
        } else {
            return 0;
        }
        int prediction = coeffs_a[0] * coef_idct[0]; // rounding towards zero before adding coeffs_a[0] helps ratio slightly, but this is cheaper
        for (int i = 1; i < 8; ++i) {
            int sign = (i & 1) ? 1 : -1;
            prediction -= coef_idct[i] * (coeffs_x[i] + sign * coeffs_a[i]);
        }
        prediction /= coef_idct[0];
        dev_assert(((band & 7) ? compute_lak_horizontal(context,band): compute_lak_vertical(context,band)) == prediction
               && "Vectorized version must match sequential version");
        return prediction;
    }
    void residual_thresh_array_annot_update(const unsigned int band,
                                            uint16_t cur_serialized_thresh_value) {
        (void)band;
        (void)cur_serialized_thresh_value;
        ANNOTATE_CTX(band, THRESH8, 1, cur_serialized_thresh_value);
    }
    enum SignValue {
        ZERO_SIGN=0,
        POSITIVE_SIGN=1,
        NEGATIVE_SIGN=2,
    };
  
    uint8_t get_noise_threshold(int coord) {
        return ProbabilityTablesBase::min_noise_threshold((int)COLOR, coord);
    }
    void optimize(ProbabilityTablesBase &pt) {
        optimize_model(pt.model());
    }
    void serialize(ProbabilityTablesBase &pt, int output_fd ) const{
        serialize_model(pt.model(), output_fd);
    }

    // this reduces the counts to something easier to override by new data
    void normalize(ProbabilityTablesBase &pt) {
        normalize_model(pt.model());
    }
    
};

#endif /* DECODER_HH */<|MERGE_RESOLUTION|>--- conflicted
+++ resolved
@@ -600,7 +600,13 @@
     void update_universal_prob(ProbabilityTablesBase&pt, const UniversalPrior&uprior,
                                Branch& selected_branch, int bit) {
         ++num_univ_prior_updates;
-
+        fprintf(stderr, "%d,", bit);
+        fprintf(stderr, "%d,%d,", selected_branch.true_count(), selected_branch.false_count());
+        for (int i = 0; i < uprior.PRIOR_SIZE; i++) {
+          fprintf(stderr, "%d,", uprior.priors[i]);
+        }
+        fprintf(stderr,"\n");
+        // run in single-threaded mode with skip-verify, unjailed
     }
     template<unsigned int bits> uint8_t to_u(int16_t val) {
         return val&((1<< bits) - 1);
@@ -640,18 +646,6 @@
             return clamp_u<bits - 1>(uval) << 1;
         }
     }
-<<<<<<< HEAD
-    void update_universal_prob(ProbabilityTablesBase&pt, const UniversalPrior&uprior,
-                               Branch& selected_branch, int bit) {
-        ++num_univ_prior_updates;
-        fprintf(stderr, "%d,", bit);
-        fprintf(stderr, "%d,%d,", selected_branch.true_count(), selected_branch.false_count());
-        for (int i = 0; i < uprior.PRIOR_SIZE; i++) {
-          fprintf(stderr, "%d,", uprior.priors[i]);
-        }
-        fprintf(stderr,"\n");
-        // run in single-threaded mode with skip-verify, unjailed
-=======
     template<unsigned int bits> uint8_t clamp_a(int16_t val) {
         int16_t uval;
         if (val < 0) {
@@ -673,7 +667,6 @@
             ++shift;
         }
         return retval;
->>>>>>> b394c8b8
     }
     Branch& get_universal_prob(ProbabilityTablesBase&pt, const UniversalPrior&uprior) {
         ++num_univ_prior_gets;
