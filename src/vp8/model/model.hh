#ifndef MODEL_HH
#define MODEL_HH

#include <vector>
#include <memory>
#include <tmmintrin.h>
#include <cstring>
#include <cstdio>
#include "../util/debug.hh"
#include "../util/options.hh"
#include "../util/nd_array.hh"
#include "../../lepton/idct.hh"
#include "numeric.hh"
#include "branch.hh"
#include "../util/aligned_block.hh"
#include "../util/block_based_image.hh"
#include "../util/mm_mullo_epi32.hh"
#include "nn_framework.hh"
#include "../../../dependencies/md5/md5.h"
#ifndef _WIN32
#include <unistd.h>
#include <errno.h>
#endif

#include "classifier_plugin.hh"

enum SIGN_PREDICTION : unsigned int {
  UNKNOWN = 0,
  POSITIVE,
  NEGATIVE,
  REALLY_POSITIVE,
  REALLY_NEGATIVE,
  NUM_SIGN_PREDICTION
};

inline SIGN_PREDICTION predict_7x7_sign(float val) {
  //printf("%f\n", val);
  if (val > 0.2f) {
    return SIGN_PREDICTION::REALLY_POSITIVE;
  } else if (val < -0.2f) {
    return SIGN_PREDICTION::REALLY_NEGATIVE;
  }
  if (val > 0.01f) {
    return SIGN_PREDICTION::POSITIVE;
  } else if (val < -0.01f) {
    return SIGN_PREDICTION::NEGATIVE;
  } else {
    return SIGN_PREDICTION::UNKNOWN;
  }
}

inline SIGN_PREDICTION predict_8x1_sign(float val) {
  return predict_7x7_sign(val);
}


class BoolEncoder;
constexpr bool advanced_dc_prediction = true;
extern bool g_nn_model;
extern bool g_draconian;// true if we use a very restricted index space of 32 values
extern bool g_collapse_zigzag;
struct ExternalProbEstimate {
    int32_t vbit_number;
    int32_t probability_byte;
    bool operator< (const ExternalProbEstimate&other)const {
        return vbit_number < other.vbit_number;
    }
};
extern std::vector<ExternalProbEstimate>external_prob_estimate;
enum TableParams : unsigned int {
    MAX_EXPONENT = 11,
    BLOCK_TYPES = 2, // setting this to 3 gives us ~1% savings.. 2/3 from BLOCK_TYPES=2
    NUM_NONZEROS_BINS = 10,
    BSR_BEST_PRIOR_MAX = 11, // 1023 requires 11 bits to describe
    band_divisor = 1,
    COEF_BANDS = 64 / band_divisor,
    ENTROPY_NODES = 15,
    NUM_NONZEROS_EOB_PRIORS = 66,
    ZERO_OR_EOB = 3,
    RESIDUAL_NOISE_FLOOR = 7,
    COEF_BITS = MAX_EXPONENT - 1, // the last item of the length is always 1
};
extern bool g_print_priors;
extern bool g_print_reduced_prior;
extern int pcount;
extern FILE * g_binary_priors;
extern std::atomic<uint64_t> global_print_counter;
extern std::atomic<uint64_t> num_univ_prior_gets;
extern std::atomic<uint64_t> num_univ_prior_updates;
extern std::atomic<uint64_t> g_bit_number;
int get_sum_median_8(int16_t*data16i);
void set_branch_range_identity(Branch *start, Branch* end);
struct UniversalPrior {
  enum PRIOR_VALUES {
    CUR,
    LEFT,
    ABOVE,
    ABOVE_LEFT,
    ABOVE_RIGHT,
    LUMA0,
    LUMA1,
    LUMA2,
    LUMA3,
    CHROMA,
    NUM_PRIOR_VALUES
  };
  // all the blocks around the block being decoded. Many may be missing
  // (eg LUMA 1,2,3, if the image is 4:4:4 instead of 4:2:2 or 4:1:1)
  Sirikata::Aligned256Array1d<AlignedBlock, NUM_PRIOR_VALUES> raw;
  enum BitDecodeType{
    TYPE_NZ_7x7,
    TYPE_EXP_7x7,
    TYPE_SIGN_7x7,
    TYPE_RES_7x7,
    TYPE_NZ_8x1,
    TYPE_EXP_8x1,
    TYPE_SIGN_8x1,
    TYPE_RES_8x1,
    TYPE_THRESH_8x1,
    TYPE_NZ_1x8,
    TYPE_EXP_1x8,
    TYPE_SIGN_1x8,
    TYPE_RES_1x8,
    TYPE_THRESH_1x8,
    TYPE_EXP_DC,
    TYPE_SIGN_DC,
    TYPE_RES_DC,
    NUM_TYPES
  };
  enum {
      OFFSET_BIT_TYPE,
      OFFSET_BIT_INDEX,
      OFFSET_ZZ_INDEX,
      OFFSET_COLOR,
      OFFSET_IS_X_ODD = OFFSET_COLOR + 1,
      OFFSET_IS_Y_ODD,
      OFFSET_IS_EDGE,
      OFFSET_HAS_LEFT,
      OFFSET_HAS_ABOVE,
      OFFSET_HAS_ABOVE_RIGHT,
      OFFSET_BEST_PRIOR,
      OFFSET_BEST_PRIOR_SCALED,
      OFFSET_BEST_PRIOR2,
      OFFSET_BEST_PRIOR2_SCALED,
      OFFSET_NUM_NONZEROS_LEFT,
      OFFSET_CUR_NZ_X,
      OFFSET_CUR_NZ_Y,
      OFFSET_NUM_NZ_X_LEFT,
      OFFSET_NUM_NZ_Y_LEFT,
      OFFSET_NZ_SCALED,
      OFFSET_SIGN_PREDICTION,
      OFFSET_VALUE_SO_FAR
  };
  enum {
      OFFSET_NONZERO = OFFSET_VALUE_SO_FAR + 1,
      OFFSET_RAW = OFFSET_VALUE_SO_FAR + 1 + NUM_PRIOR_VALUES,
      OFFSET_NEIGHBORING_PIXELS = OFFSET_VALUE_SO_FAR + 1 + NUM_PRIOR_VALUES * 64 + NUM_PRIOR_VALUES,
      PRIOR_SIZE = OFFSET_VALUE_SO_FAR + 1 + NUM_PRIOR_VALUES * 64 + NUM_PRIOR_VALUES + 16,
  };
  struct MeanMinMax {
      int16_t mean;
      int16_t min;
      int16_t max;
      MeanMinMax() {
          mean = 0;
          min = -1024;
          max = 1024;
      }
      static MeanMinMax BoolType() {
          return {0,0,1}; // sort of a lie
      }
      static MeanMinMax ZigzagType() {
          return {32,0,64}; // sort of a lie
      }
      static MeanMinMax custom_incl(int16_t mmin, int16_t mmax) {
          return {(int16_t)((mmin + mmax) / 2), mmin, mmax}; // sort of a lie
      }
  private:
      MeanMinMax(int16_t mmean, int16_t mmin, int16_t mmax) {
          mean = mmean;
          min = mmin;
          max = mmax;
      }
  };
  int16_t priors[PRIOR_SIZE];
  static MeanMinMax ranges[PRIOR_SIZE];
  template<int k> Sirikata::Array1d<int16_t, OFFSET_RAW + 5 * NUM_PRIOR_VALUES + 32 - k> to_trained_reduced_prior(int zz, uint32_t draconian_bucket_index) const{
      const uint32_t reduced_prior_size = OFFSET_RAW + 5 * NUM_PRIOR_VALUES;
      Sirikata::Array1d<int16_t,reduced_prior_size  + 32 - k> retval;
      retval.memset(0);
      for (int i = k; i < OFFSET_RAW + 5 * NUM_PRIOR_VALUES; ++ i) {
          retval[i - k] = priors[index_map_from_reduced_prior_to_universal_prior.at(zz, i)];
      }
      retval[reduced_prior_size - k + draconian_bucket_index] = 1;
      static_assert(retval.size() == 110, "We assume 110 elements have been trained here");
      return retval;
  }
  static Sirikata::Array2d<uint16_t,
                           64,
                           OFFSET_RAW + 5 * NUM_PRIOR_VALUES> index_map_from_reduced_prior_to_universal_prior;
  UniversalPrior() {
      static_assert(OFFSET_IS_Y_ODD == OFFSET_IS_X_ODD + 1, "just making sure");
      static_assert(PRIOR_SIZE == 688, "just making sure prior space is 688 inputs");
      memset(priors, 0, sizeof(priors));
      for (int i = 0; i < 16; ++ i) {
          ranges[OFFSET_NEIGHBORING_PIXELS + i].mean = 0;
          ranges[OFFSET_NEIGHBORING_PIXELS + i].min = -128;
          ranges[OFFSET_NEIGHBORING_PIXELS + i].max = 127;
      }
      ranges[OFFSET_IS_X_ODD] = MeanMinMax::BoolType();
      ranges[OFFSET_IS_Y_ODD] = MeanMinMax::BoolType();
      ranges[OFFSET_HAS_LEFT] = MeanMinMax::BoolType();
      ranges[OFFSET_HAS_ABOVE] = MeanMinMax::BoolType();
      ranges[OFFSET_HAS_ABOVE_RIGHT] = MeanMinMax::BoolType();
      ranges[OFFSET_BEST_PRIOR_SCALED] = MeanMinMax::custom_incl(0, 10);
      ranges[OFFSET_BEST_PRIOR2_SCALED] = MeanMinMax::custom_incl(0, 10);
      ranges[OFFSET_BIT_TYPE] = MeanMinMax::custom_incl(0, NUM_TYPES - 1);
      ranges[OFFSET_BIT_INDEX] = MeanMinMax::custom_incl(0, 11);
      ranges[OFFSET_NUM_NZ_X_LEFT] = MeanMinMax::custom_incl(0, 7);
      ranges[OFFSET_NUM_NZ_Y_LEFT] = MeanMinMax::custom_incl(0, 7);
      ranges[OFFSET_CUR_NZ_X] = MeanMinMax::custom_incl(0, 7);
      ranges[OFFSET_CUR_NZ_Y] = MeanMinMax::custom_incl(0, 7);
      ranges[OFFSET_NZ_SCALED] = MeanMinMax::custom_incl(0, 6);
      ranges[OFFSET_ZZ_INDEX] = MeanMinMax::ZigzagType();
      ranges[OFFSET_NUM_NONZEROS_LEFT] = MeanMinMax::ZigzagType();
      ranges[OFFSET_SIGN_PREDICTION] = MeanMinMax::custom_incl(0, NUM_SIGN_PREDICTION-1);
      //ranges[OFFSET_VALUE_SO_FAR] = default


  }
    int16_t& bit_type();
    int16_t& bit_index();
    int16_t& value_so_far();
    int16_t& zz_index();
    int16_t& color();
    int16_t& nz_left();
    int16_t bit_type() const;
    int16_t bit_index() const;
    int16_t value_so_far() const;
    int16_t zz_index() const;
    int16_t color() const;
    int16_t nz_left() const;
  template<class Prior>void update_by_prior(uint8_t aligned_zz, const Prior&context) {
    priors[OFFSET_ZZ_INDEX] = aligned_zz;
    priors[OFFSET_BEST_PRIOR] = context.best_prior;
    priors[OFFSET_BEST_PRIOR_SCALED] = context.bsr_best_prior;
    priors[OFFSET_NZ_SCALED] = context.num_nonzeros_bin;
  }
  void set_7x7_nz_bit_id(uint8_t index, uint16_t value_so_far) {
    priors[OFFSET_VALUE_SO_FAR] =  value_so_far;
    priors[OFFSET_BIT_INDEX] = index;
    priors[OFFSET_BIT_TYPE] = TYPE_NZ_7x7;
    priors[OFFSET_ZZ_INDEX] = 0;
  }
  void set_7x7_exp_id(uint8_t index, uint8_t expected = 0) {  // is the bit length of the 7x7 AC equal to index?
    priors[OFFSET_VALUE_SO_FAR] = (index < expected ? 0 : (index == expected ? 1 : 2));
    priors[OFFSET_BIT_INDEX] = index;
    priors[OFFSET_BIT_TYPE] = TYPE_EXP_7x7;
  }
  void set_7x7_sign(SIGN_PREDICTION prediction, uint8_t length, uint8_t predicted_length) {
    priors[OFFSET_SIGN_PREDICTION] = static_cast<int16_t>(prediction);
    priors[OFFSET_VALUE_SO_FAR] = (int)length - (int)predicted_length + 12; // XXX not semantically correct
    priors[OFFSET_BIT_TYPE] = TYPE_SIGN_7x7;
  }
  void set_7x7_residual(uint8_t index, int16_t value_so_far) {
    priors[OFFSET_BIT_INDEX] = index;
    priors[OFFSET_VALUE_SO_FAR] = value_so_far;
    priors[OFFSET_BIT_TYPE] = TYPE_RES_7x7;
  }

  void set_8x1_nz_bit_id(bool horiz, uint8_t index, int16_t value_so_far) {
    priors[OFFSET_VALUE_SO_FAR] =  value_so_far;
    priors[OFFSET_BIT_INDEX] = index;
    priors[OFFSET_BIT_TYPE] = horiz ? TYPE_NZ_8x1 : TYPE_NZ_1x8;
    priors[OFFSET_ZZ_INDEX] = 0;
  }
  void set_8x1_exp_id(bool horiz, uint8_t index) {
    priors[OFFSET_BIT_INDEX] = index;
    priors[OFFSET_BIT_TYPE] = horiz ? TYPE_EXP_8x1 : TYPE_EXP_1x8;
  }
  void set_8x1_sign(bool horiz, SIGN_PREDICTION prediction, uint8_t length, uint8_t predicted_length) {
    priors[OFFSET_SIGN_PREDICTION] = static_cast<int16_t>(prediction);
    priors[OFFSET_VALUE_SO_FAR] = (int)length - (int)predicted_length + 12;
    priors[OFFSET_BIT_TYPE] = horiz ? TYPE_SIGN_8x1 : TYPE_SIGN_1x8;
  }
  void set_8x1_residual(bool horiz, uint8_t index, int16_t value_so_far) {
    priors[OFFSET_BIT_INDEX] = index;
    priors[OFFSET_VALUE_SO_FAR] = value_so_far;
    priors[OFFSET_BIT_TYPE] = horiz ? TYPE_RES_8x1 : TYPE_RES_1x8;
  }

  void set_dc_exp_id(uint8_t index) {
    priors[OFFSET_BIT_INDEX] = index;
    priors[OFFSET_BIT_TYPE] = TYPE_EXP_DC;
  }
  void set_dc_sign() {
    priors[OFFSET_BIT_INDEX] = 0;
    priors[OFFSET_BIT_TYPE] = TYPE_SIGN_DC;
  }
  void set_dc_residual(uint8_t index, int16_t value_so_far) {
    priors[OFFSET_BIT_INDEX] = index;
    priors[OFFSET_VALUE_SO_FAR] = value_so_far;
    priors[OFFSET_BIT_TYPE] = TYPE_RES_DC;
  }

  void update_coef(uint8_t index, int16_t val) {
    priors[OFFSET_RAW + 64 * CUR + index] = val;
  }
  void set_nonzero_edge(bool horizontal, uint8_t num_nonzero_edge) {
    if (horizontal) {
      priors[OFFSET_NUM_NZ_X_LEFT] = priors[OFFSET_CUR_NZ_X] = num_nonzero_edge;
    } else {
      priors[OFFSET_NUM_NZ_Y_LEFT] = priors[OFFSET_CUR_NZ_Y] = num_nonzero_edge;
    }
  }
  void update_nonzero_edge(bool horizontal, uint8_t lane) {
    if (horizontal) {
        priors[OFFSET_NUM_NZ_X_LEFT]--;
    } else {
        priors[OFFSET_NUM_NZ_Y_LEFT]--;
    }
  }
  void set_nonzeros7x7(uint8_t nz) {
    priors[OFFSET_NONZERO + CUR] = priors[OFFSET_NUM_NONZEROS_LEFT] = nz;
  }
  void update_nonzero(uint8_t bx, uint8_t by) {
    priors[OFFSET_NUM_NONZEROS_LEFT] -= 1;
    if (bx > priors[OFFSET_CUR_NZ_X]) {
      priors[OFFSET_CUR_NZ_X] = bx;
    }
    if (by > priors[OFFSET_CUR_NZ_Y]) {
      priors[OFFSET_CUR_NZ_Y] = by;
    }
  }
  template <class BlockContext> void init(
      const ChannelContext<BlockContext> &input,
      BlockType color_channel,
      bool left_present,
      bool above_present,
      bool above_right_present) {
    priors[OFFSET_COLOR] = (int)color_channel;
    priors[OFFSET_IS_X_ODD] = (input.jpeg_x & 1);
    priors[OFFSET_IS_Y_ODD] = (input.jpeg_y & 1);
    // edge is 1 if either up or left is next to an edge...and 2 if it's the edge
    priors[OFFSET_IS_EDGE] = (left_present && above_present && above_right_present) ? 0 : 1;
    priors[OFFSET_HAS_ABOVE] = above_present ? 1 : 0;
    priors[OFFSET_HAS_LEFT] = left_present ? 1 : 0;
    priors[OFFSET_HAS_ABOVE_RIGHT] = above_right_present ? 1 : 0;
    priors[OFFSET_NONZERO + CUR] = 0;
    const size_t offset = OFFSET_RAW;
    using namespace std;
    if (left_present) {
        for (int i = 0; i < 8;++i) {
            priors[OFFSET_NEIGHBORING_PIXELS + i] = (input.at(0).neighbor_context_left_unchecked().vertical_ptr_except_7()[i] >> 3) - 128; // moved to between -128 and 127
            always_assert(OFFSET_NEIGHBORING_PIXELS + i < PRIOR_SIZE);
        }
        priors[OFFSET_NONZERO + LEFT] = input.at(0).nonzeros_left_7x7_unchecked();
        memcpy(&priors[offset + 64 * LEFT], input.at(0).left_unchecked().raw_data(),
               64 * sizeof(int16_t));
    }
    if (above_present) {
        for (int i = 0; i < 8;++i) {
            priors[OFFSET_NEIGHBORING_PIXELS + i + 8] = (input.at(0).neighbor_context_above_unchecked().horizontal_ptr()[i] >> 3) - 128; // moved to between -128 and 127
            always_assert(OFFSET_NEIGHBORING_PIXELS + i + 8 < PRIOR_SIZE);
        }
        priors[OFFSET_NONZERO + ABOVE] = input.at(0).nonzeros_above_7x7_unchecked();
        memcpy(&priors[offset + 64 * ABOVE], input.at(0).above_unchecked().raw_data(),
               64 * sizeof(int16_t));
    }
    if (above_right_present) {
        priors[OFFSET_NONZERO + ABOVE_RIGHT] = input.at(0).nonzeros_above_right_7x7_unchecked();
        memcpy(&priors[offset + 64 * ABOVE_RIGHT], input.at(0).above_right_unchecked().raw_data(),
               64 * sizeof(int16_t));
    }
    if (left_present && above_present) {
        memcpy(&priors[offset + 64 * ABOVE_LEFT], input.at(0).above_left_unchecked().raw_data(),
               64 * sizeof(int16_t));
    }
    if (left_present && color_channel != BlockType::Y) {
      priors[OFFSET_NONZERO + LUMA1] = input.at(1).nonzeros_left_7x7_unchecked();
        memcpy(&priors[offset + 64 * LUMA1], input.at(1).left_unchecked().raw_data(),
               64 * sizeof(int16_t));
    }
    if (above_present && color_channel != BlockType::Y) {
      priors[OFFSET_NONZERO + LUMA2] = input.at(1).nonzeros_above_7x7_unchecked();
      memcpy(&priors[offset + 64 * LUMA2], input.at(1).above_unchecked().raw_data(),
             64 * sizeof(int16_t));
    }
    if (left_present && above_present && color_channel != BlockType::Y) {
      priors[OFFSET_NONZERO + LUMA3] = input.at(1).nonzeros_above_left_7x7_unchecked();
      memcpy(&priors[offset + 64 * LUMA3], input.at(1).above_left_unchecked().raw_data(),
             64 * sizeof(int16_t));
    }
    memcpy(&priors[offset + 64 * LUMA0], input.at(1).here().raw_data(),
           64 * sizeof(int16_t));
    priors[OFFSET_NONZERO + LUMA0] = input.at(1).num_nonzeros_here->num_nonzeros();
    memcpy(&priors[offset + 64 * CHROMA], input.at(2).here().raw_data(),
           64 * sizeof(int16_t));
    priors[OFFSET_NONZERO + CHROMA] = input.at(2).num_nonzeros_here->num_nonzeros();
  }

  template<BlockType B = BlockType::Y> float predict_at_index(int index) const;

  std::pair<int64_t, int64_t> _compute_index() const { return {0, 0}; }
  template<typename Arg0, typename... Args>
  std::pair<int64_t, int64_t> _compute_index(Arg0&& arg0, Args&&... args) const {
    auto result = _compute_index(args...);
    const auto cur_range = (ranges[arg0].max - ranges[arg0].min + 1);
    // TODO: probably could assert the range.
    return std::make_pair((priors[arg0] - ranges[arg0].min) + cur_range * result.first,
                          result.second * cur_range);
  }
  template<int... offsets> uint16_t compute_index() const {
    const auto ret = _compute_index(offsets...);
    // TODO: probably could assert ret.second is bounded from above by the # of bins.
    return ret.first;
  }

    static uint16_t map_from_aligned_zigzag_and_reduced_prior_to_universal_prior_index(
            uint8_t zz_index,
            size_t reduced_index) {
        return index_map_from_reduced_prior_to_universal_prior.at(zz_index, reduced_index);
    }
};
template <class BranchArray> void set_branch_array_identity(BranchArray &branches) {
    auto begin = branches.begin();
    auto end = branches.end();
    set_branch_range_identity(begin, end);
    /*
    for (;false&&begin != end; ++begin) {
        begin->set_identity();
    }*/
}
struct Model
{
    Sirikata::Array4d<Branch,
                      UniversalPrior::NUM_TYPES,
                      12,
                      2,// color
                      256 *32> *univ_prob_array_base;

    Sirikata::Array6d<Branch,
                      UniversalPrior::NUM_TYPES,
                      12,
                      3,// color
                      64, // zz_index(or 0)
                      32,
                      3> *univ_prob_array_draconian; //actual value
    char backing_store[sizeof(*univ_prob_array_draconian) > sizeof(*univ_prob_array_base)?
                       sizeof(*univ_prob_array_draconian) : sizeof(*univ_prob_array_base)];
  Model() {
      if (g_draconian) {
          univ_prob_array_draconian = (Sirikata::Array6d<Branch,
                      UniversalPrior::NUM_TYPES,
                      12,
                      3,// color
                      64, // zz_index(or 0)
                      32,
                                       3>*)&backing_store[0];
          univ_prob_array_base = NULL;
      } else {
          univ_prob_array_base = (Sirikata::Array4d<Branch,
                      UniversalPrior::NUM_TYPES,
                      12,
                      2,// color
                                  256 *32>*)&backing_store[0];
          univ_prob_array_draconian = NULL;
      }
  }
  void set_tables_identity() {
      if (g_draconian) {
          set_branch_array_identity(*univ_prob_array_draconian);
      } else {
          set_branch_array_identity(*univ_prob_array_base);
      }
  }
  typedef Sirikata::Array3d<Branch, BLOCK_TYPES, 4, NUMERIC_LENGTH_MAX> SignCounts;
  SignCounts sign_counts_;

  template <typename lambda>
  void forall( const lambda & proc )
  {
      if (!g_draconian) {
              univ_prob_array_base->foreach(proc);
      }else {
          univ_prob_array_draconian->foreach(proc);
      }
  }
    enum Printability{
        PRINTABLE_INSIGNIFICANT = 1,
        PRINTABLE_OK = 2,
        CLOSE_TO_50 = 4,
        CLOSE_TO_ONE_ANOTHER = 8
    };
    struct PrintabilitySpecification {
        uint64_t printability_bitmask;
        double tolerance;
        uint64_t min_samples;
    };
    const Model& debug_print(const Model* other, PrintabilitySpecification spec)const;



  static const char* bit_decode_type_to_str(UniversalPrior::BitDecodeType t) {
    switch (t) {
    case (UniversalPrior::TYPE_NZ_7x7): return "TYPE_NZ_7x7";
    case (UniversalPrior::TYPE_EXP_7x7): return "TYPE_EXP_7x7";
    case (UniversalPrior::TYPE_SIGN_7x7): return "TYPE_SIGN_7x7";
    case (UniversalPrior::TYPE_RES_7x7): return "TYPE_RES_7x7";
    case (UniversalPrior::TYPE_NZ_8x1): return "TYPE_NZ_8x1";
    case (UniversalPrior::TYPE_EXP_8x1): return "TYPE_EXP_8x1";
    case (UniversalPrior::TYPE_SIGN_8x1): return "TYPE_SIGN_8x1";
    case (UniversalPrior::TYPE_RES_8x1): return "TYPE_RES_8x1";
    case (UniversalPrior::TYPE_NZ_1x8): return "TYPE_NZ_1x8";
    case (UniversalPrior::TYPE_EXP_1x8): return "TYPE_EXP_1x8";
    case (UniversalPrior::TYPE_SIGN_1x8): return "TYPE_SIGN_1x8";
    case (UniversalPrior::TYPE_RES_1x8): return "TYPE_RES_1x8";
    case (UniversalPrior::TYPE_EXP_DC): return "TYPE_EXP_DC";
    case (UniversalPrior::TYPE_SIGN_DC): return "TYPE_SIGN_DC";
    case (UniversalPrior::TYPE_RES_DC): return "TYPE_RES_DC";
    case (UniversalPrior::TYPE_THRESH_8x1): return "TYPE_THRESH_8x1";
    case (UniversalPrior::TYPE_THRESH_1x8): return "TYPE_THRESH_1x8";
    default: return "UNKNOWN";
    }
  }

  template<typename Array4DType> static void printArraySummary(const Array4DType* array) {
    constexpr auto size = Array4DType::size();
    int64_t count = 1;
    for (uint32_t i = 0; i < Array4DType::dimension(); i++) {
      if (i != 0) printf(" x ");
            printf("%d", size.at(i));
            if (i != 0) count *= size.at(i);
    }
    printf(" = %lld) =====\n", count);
    for (uint32_t i = 0; i < size.at(0); i++) {
      printf(" TYPE %s\n", bit_decode_type_to_str(static_cast<UniversalPrior::BitDecodeType>(i)));
      // Iterate through all bins and build a histogram
      auto* b = array->begin() + i * count; // should be of type Branch
      constexpr int HIST_BINS = 10;
      int64_t histogram[HIST_BINS] = {0}; // 50%-100% cut into 10 bins
      for (int64_t c = 0; c < count; c++) {
        auto prob_shifted = (b[c].prob() > 128u) ? (b[c].prob() - 128u) : (128u - b[c].prob());
        auto bin = (prob_shifted * HIST_BINS) / 129;
        histogram[bin] += std::max<int64_t>(b[c].total_count() - 2, 0);
      }
      for (int i = 0; i < HIST_BINS; i++) {
        printf("Bin %2d (%2d-%2d): %lld\n", i,
               50 + 50 * i / HIST_BINS,
               50 + 50 * (i + 1) / HIST_BINS,
               histogram[i]);
      }
    }
  }
  virtual ~Model() {
    printArraySummary(univ_prob_array_base);
  }
};

enum ContextTypes{
    ZDSTSCAN,
    ZEROS7x7,
    EXPDC,
    RESDC,
    SIGNDC,
    EXP7x7,
    RES7x7,
    SIGN7x7,
    ZEROS1x8,
    ZEROS8x1,
    EXP8,
    THRESH8,
    RES8,
    SIGN8,
    NUMCONTEXT
};
#if 0
struct Context {
    enum {
        H = 2448,
        W = 3264
    };
    int cur_cmp;
    int cur_jpeg_x;
    int cur_jpeg_y;
    ContextTypes annot;
    int p[3][H/8][W/8][8][8][NUMCONTEXT][3];
};
extern Context *gctx;
#define ANNOTATION_ENABLED
#define ANNOTATE_CTX(bpos,annot_type,ctxnum,value) \
    (gctx->annot = annot_type, \
     gctx->p[gctx->cur_cmp][gctx->cur_jpeg_y][gctx->cur_jpeg_x][bpos/8][bpos%8][annot_type][ctxnum] = value)
#else
#define ANNOTATE_CTX(bpos, annot_type, ctxnum, value)
#endif

class Slice;
void optimize_model(Model&model);
void serialize_model(const Model & model, int output_fd);
void reset_model(Model &model);
void normalize_model(Model &model);
void load_model(Model &model, const char* filename);
#ifdef _WIN32
#define WINALIGN16 __declspec(align(16))
#define UNIXALIGN16
#else
#define WINALIGN16
#define UNIXALIGN16 __attribute__((aligned(16)))
#endif
class ProbabilityTablesBase {
protected:
    Model model_;

    static WINALIGN16 int32_t icos_idct_edge_8192_dequantized_x_[(int)ColorChannel::NumBlockTypes][64] UNIXALIGN16;

    static WINALIGN16 int32_t icos_idct_edge_8192_dequantized_y_[(int)ColorChannel::NumBlockTypes][64] UNIXALIGN16;

    static WINALIGN16 int32_t icos_idct_linear_8192_dequantized_[(int)ColorChannel::NumBlockTypes][64] UNIXALIGN16;

    static WINALIGN16 uint16_t quantization_table_[(int)ColorChannel::NumBlockTypes][64] UNIXALIGN16;

    static WINALIGN16 uint16_t freqmax_[(int)ColorChannel::NumBlockTypes][64] UNIXALIGN16;

    static WINALIGN16 uint8_t bitlen_freqmax_[(int)ColorChannel::NumBlockTypes][64] UNIXALIGN16;

    static WINALIGN16 uint8_t min_noise_threshold_[(int)ColorChannel::NumBlockTypes][64] UNIXALIGN16;

public:
    Model &model() {return model_;}
    void load_probability_tables();
    static uint16_t* quantization_table(uint8_t color) {
        return quantization_table_[color];
    }

    static uint16_t quantization_table(uint8_t color, uint8_t coef) {
        return quantization_table_[color][coef];
    }
    static uint16_t freqmax(uint8_t color, uint8_t coef) {
        return freqmax_[color][coef];
    }
    static uint8_t bitlen_freqmax(uint8_t color, uint8_t coef) {
        return bitlen_freqmax_[color][coef];
    }
    static uint8_t min_noise_threshold(uint8_t color, uint8_t coef) {
        return min_noise_threshold_[color][coef];
    }
    static void set_quantization_table(BlockType color, const unsigned short quantization_table[64]) {
        for (int i = 0; i < 64; ++i) {
            quantization_table_[(int)color][i] = quantization_table[zigzag[i]];
        }
        for (int pixel_row = 0; pixel_row < 8; ++pixel_row) {
            for (int i = 0; i < 8; ++i) {
                icos_idct_linear_8192_dequantized((int)color)[pixel_row * 8 + i] = icos_idct_linear_8192_scaled[pixel_row * 8 + i] * quantization_table_[(int)color][i];
                icos_idct_edge_8192_dequantized_x((int)color)[pixel_row * 8 + i] = icos_base_8192_scaled[i * 8] * quantization_table_[(int)color][i * 8 + pixel_row];
                icos_idct_edge_8192_dequantized_y((int)color)[pixel_row * 8 + i] = icos_base_8192_scaled[i * 8] * quantization_table_[(int)color][pixel_row * 8 + i];
            }
        }
        static const unsigned short int freqmax[] =
        {
            1024, 931, 985, 968, 1020, 968, 1020, 1020,
            932, 858, 884, 840, 932, 838, 854, 854,
            985, 884, 871, 875, 985, 878, 871, 854,
            967, 841, 876, 844, 967, 886, 870, 837,
            1020, 932, 985, 967, 1020, 969, 1020, 1020,
            969, 838, 878, 886, 969, 838, 969, 838,
            1020, 854, 871, 870, 1010, 969, 1020, 1020,
            1020, 854, 854, 838, 1020, 838, 1020, 838
        };
        for (int coord = 0; coord < 64; ++coord) {
            freqmax_[(int)color][coord] = (freqmax[coord] + quantization_table_[(int)color][coord] - 1)
                / quantization_table_[(int)color][coord];
            uint8_t max_len = uint16bit_length(freqmax_[(int)color][coord]);
            bitlen_freqmax_[(int)color][coord] = max_len;
            if (max_len > (int)RESIDUAL_NOISE_FLOOR) {
                min_noise_threshold_[(int)color][coord] = max_len - RESIDUAL_NOISE_FLOOR;
            }
        }
    }
    static int32_t *icos_idct_edge_8192_dequantized_x(int color) {
        return icos_idct_edge_8192_dequantized_x_[(int)color];
    }
    static int32_t *icos_idct_edge_8192_dequantized_y(int color) {
        return icos_idct_edge_8192_dequantized_y_[(int)color];
    }
    static int32_t *icos_idct_linear_8192_dequantized(int color) {
        return icos_idct_linear_8192_dequantized_[(int)color];
    }
    struct CoefficientContext {
        int best_prior; //lakhani or aavrg depending on coefficient number
        uint8_t num_nonzeros_bin; // num_nonzeros mapped into a bin
        uint8_t bsr_best_prior;
    };
    enum {
        VECTORIZE = ::VECTORIZE,
        MICROVECTORIZE = ::MICROVECTORIZE
    };
};

#define USE_TEMPLATIZED_COLOR
#ifdef USE_TEMPLATIZED_COLOR
#define TEMPLATE_ARG_COLOR0 BlockType::Y
#define TEMPLATE_ARG_COLOR1 BlockType::Cb
#define TEMPLATE_ARG_COLOR2 BlockType::Cr
#define TEMPLATE_ARG_COLOR3 BlockType::Ck

#else
#define TEMPLATE_ARG_COLOR0 BlockType::Y
#define TEMPLATE_ARG_COLOR1 BlockType::Y
#define TEMPLATE_ARG_COLOR2 BlockType::Y
#define TEMPLATE_ARG_COLOR3 BlockType::Y
#endif
template <bool all_present, BlockType
#ifdef USE_TEMPLATIZED_COLOR
              color
#else
              deprecated_color
#endif
>
class ProbabilityTables
{
private:
    typedef ProbabilityTablesBase::CoefficientContext CoefficientContext;
public:
    const bool left_present;
    const bool above_present;
    const bool above_right_present;
#ifdef USE_TEMPLATIZED_COLOR
    enum {
        COLOR = (int)color
    };
    ProbabilityTables(BlockType kcolor,
                      bool in_left_present,
                      bool in_above_present,
                      bool in_above_right_present)
        : left_present(in_left_present),
          above_present(in_above_present),
          above_right_present(in_above_right_present) {
       always_assert((left_present && above_present && above_right_present) == all_present);
       always_assert(kcolor == color);
    }
#else
    const BlockType COLOR;
    ProbabilityTables(BlockType color,
                      bool in_left_present,
                      bool in_above_present,
                      bool in_above_right_present)
        : left_present(in_left_present),
          above_present(in_above_present),
          above_right_present(in_above_right_present),
          COLOR(color) {
        always_assert((left_present && right_present && above_right_present) == all_present);
        static_assert((int)deprecated_color == 0, "Using dynamic color");
    }
#endif
    void reset(ProbabilityTablesBase&base) {
        reset_model(base.model());
    }
    void load(ProbabilityTablesBase&base, const char * filename) {
        load_model(base.model(), filename);
    }
    /*
    bool allowed_prior_zz_index(uint8_t typ, uint8_t prior_zz_index, uint8_t cur_zz_index) {
        uint8_t cur_raster = aligned_to_raster(cur_zz_index);
        uint8_t prior_raster = aligned_to_raster(prior_zz_index);
        if (typ >= UniversalPrior::LUMA0) {
            uint8_t cur_x = cur_raster & 7;
            uint8_t cur_y = (cur_raster >> 3);
            uint8_t prior_x = cur_raster & 7;
            uint8_t prior_y = (cur_raster >> 3);
            return prior_raster == cur_raster || (cur_x == prior_x && (prior_y << 1) == cur_y)
                || (cur_x == prior_x && (cur_y << 1) == prior_y)
                || (cur_y == prior_y && (prior_x << 1) == cur_x)
                || (cur_y == prior_y && (cur_x << 1) == prior_x);
        }else {
            return prior_raster + 1 == cur_raster || prior_raster == cur_raster || prior_raster == cur_raster + 1 || prior_raster == cur_raster + 8 || prior_raster + 8 == cur_raster;
        }
    }*/
    int color_index() {
        if (BLOCK_TYPES == 2) {
            if (0 == (int)COLOR) {
                return 0;
            }
            return 1;
        } else {
            return std::min((int)(BLOCK_TYPES - 1), (int)COLOR);
        }
    }
    ProbabilityTablesBase::CoefficientContext update_coefficient_context7x7(int coord,
                                       int aligned_zz,
                                       const ConstBlockContext block, uint8_t num_nonzeros_left) {
        ProbabilityTablesBase::CoefficientContext retval;
        retval.best_prior = compute_aavrg(coord, aligned_zz, block);
        retval.num_nonzeros_bin = num_nonzeros_to_bin(num_nonzeros_left);
        retval.bsr_best_prior = bit_length(std::min(abs(retval.best_prior), 1023));
        return retval;
    }
    ProbabilityTablesBase::CoefficientContext update_coefficient_context7x7_precomp(int aligned_zz,
                                       int aavrg,
                                       const ConstBlockContext block, uint8_t num_nonzeros_left) {
        ProbabilityTablesBase::CoefficientContext retval;
        dev_assert(aavrg == compute_aavrg(aligned_to_raster.at(aligned_zz), aligned_zz, block));
        //This was to make sure the code was right compute_aavrg_vec(aligned_zz, block);
        retval.best_prior = aavrg;
        retval.num_nonzeros_bin = num_nonzeros_to_bin(num_nonzeros_left);
        retval.bsr_best_prior = bit_length(std::min(abs(retval.best_prior), 1023));
        return retval;
    }
    ProbabilityTablesBase::CoefficientContext update_coefficient_context8(uint8_t coefficient,
                                                   const ConstBlockContext block, uint8_t num_nonzeros_x) {
        CoefficientContext retval = {0, 0, 0};
        if (MICROVECTORIZE) {
            retval.best_prior = (coefficient & 7)
            ? compute_lak_horizontal(block, coefficient) : compute_lak_vertical(block, coefficient);
        } else {
            retval.best_prior = compute_lak(block, coefficient);
        }
        retval.num_nonzeros_bin = num_nonzeros_x;
        retval.bsr_best_prior = bit_length(std::min(abs(retval.best_prior), 1023));
        return retval;
    }
    ProbabilityTablesBase::CoefficientContext update_coefficient_context8_horiz(uint8_t coefficient,
                                                   const ConstBlockContext block, uint8_t num_nonzeros_x) {
        CoefficientContext retval = {0, 0, 0};
        retval.best_prior = compute_lak_horizontal(block, coefficient);
        retval.num_nonzeros_bin = num_nonzeros_x;
        retval.bsr_best_prior = bit_length(std::min(abs(retval.best_prior), 1023));
        return retval;
    }
    ProbabilityTablesBase::CoefficientContext update_coefficient_context8_vert(uint8_t coefficient,
                                                   const ConstBlockContext block, uint8_t num_nonzeros_x) {
        CoefficientContext retval = {0, 0, 0};
        retval.best_prior = compute_lak_vertical(block, coefficient);
        retval.num_nonzeros_bin = num_nonzeros_x;
        retval.bsr_best_prior = bit_length(std::min(abs(retval.best_prior), 1023));
        return retval;
    }
#define INSTANTIATE_TEMPLATE_METHOD(N)  \
    ProbabilityTablesBase::CoefficientContext update_coefficient_context8_templ##N(const ConstBlockContext block, \
                                                   uint8_t num_nonzeros_x) { \
        ProbabilityTablesBase::CoefficientContext retval = {0, 0, 0};     \
        retval.best_prior = compute_lak_templ<N>(block); \
        retval.num_nonzeros_bin = num_nonzeros_x; \
        retval.bsr_best_prior = bit_length(std::min(abs(retval.best_prior), 1023)); \
        return retval; \
    }
    INSTANTIATE_TEMPLATE_METHOD(1)
    INSTANTIATE_TEMPLATE_METHOD(2)
    INSTANTIATE_TEMPLATE_METHOD(3)
    INSTANTIATE_TEMPLATE_METHOD(4)
    INSTANTIATE_TEMPLATE_METHOD(5)
    INSTANTIATE_TEMPLATE_METHOD(6)
    INSTANTIATE_TEMPLATE_METHOD(7)
    INSTANTIATE_TEMPLATE_METHOD(8)
    INSTANTIATE_TEMPLATE_METHOD(16)
    INSTANTIATE_TEMPLATE_METHOD(24)
    INSTANTIATE_TEMPLATE_METHOD(32)
    INSTANTIATE_TEMPLATE_METHOD(40)
    INSTANTIATE_TEMPLATE_METHOD(48)
    INSTANTIATE_TEMPLATE_METHOD(56)

    void update_universal_prob(ProbabilityTablesBase&pt, const UniversalPrior&uprior,
                               Branch& selected_branch, int bit) {
        ++num_univ_prior_updates;
        uint32_t array_index = 0;
        if (g_draconian) {
            uint8_t zz = 0;
            if (g_collapse_zigzag == false) {
                zz = uprior.priors[UniversalPrior::OFFSET_ZZ_INDEX];
            }
            array_index = &selected_branch - &pt.model().univ_prob_array_draconian
            ->at(uprior.priors[UniversalPrior::OFFSET_BIT_TYPE],
                uprior.priors[UniversalPrior::OFFSET_BIT_INDEX],
                uprior.priors[UniversalPrior::OFFSET_COLOR],
                zz,
                0,
                0);
            array_index /= MAX_PREDICTOR_RETURN; // ignore the NN component
            always_assert(array_index < 32 && "Must seek within draconian array");
        }else {
            array_index = &selected_branch - &pt.model().univ_prob_array_base
                  ->at(uprior.priors[UniversalPrior::OFFSET_BIT_TYPE],
                      uprior.priors[UniversalPrior::OFFSET_BIT_INDEX],
                      uprior.priors[UniversalPrior::OFFSET_COLOR]?1:0,
                      0);
        }
        if (g_print_priors == false && g_binary_priors == NULL) {
            return;
        }
        always_assert(g_threaded == false && "Do not support printing arrays with multithreading");
        int16_t output[UniversalPrior::PRIOR_SIZE + 4] = {0};
        always_assert(bit == 0 || bit == 1);
        output[0] = bit;
        output[1] = selected_branch.true_count();
        output[2] = selected_branch.false_count();
        output[3] = array_index;
        int counter = 4;
        int original_counter = counter;
        auto gpc = ++global_print_counter;
        bool first = (gpc == 1);
        size_t num_priors_to_print = UniversalPrior::PRIOR_SIZE;
        if (g_print_reduced_prior) {
            num_priors_to_print = UniversalPrior::index_map_from_reduced_prior_to_universal_prior.size()[1];
            always_assert(num_priors_to_print == 0x51);
        }
        auto reverse_map_slice = UniversalPrior::index_map_from_reduced_prior_to_universal_prior.at(uprior.priors[UniversalPrior::OFFSET_ZZ_INDEX]);
        for (size_t loop_index = 0; loop_index < num_priors_to_print; ++loop_index) {
            size_t prior_index = loop_index;
            if (g_print_reduced_prior) {
                prior_index = reverse_map_slice[loop_index];
            }
            int16_t tmp_output = uprior.priors[prior_index];
#if DO_INPUT_SCALING
            if (uprior.ranges[prior_index].min == 0 && uprior.ranges[prior_index].max == 1) {
                if (uprior.priors[prior_index]) {
                    tmp_output = 1023;
                } else {
                    tmp_output = -1024;
                }
            } else if (uprior.ranges[prior_index].min != -1024 || uprior.ranges[prior_index].max != 1024) {
                int16_t del = uprior.priors[prior_index] - uprior.ranges[prior_index].mean;
                int16_t mul = 2048 / (uprior.ranges[prior_index].max - uprior.ranges[prior_index].min);
                if (mul > 0) {
                    del *= mul;
                }
                tmp_output = del;
            }
#endif
            counter = loop_index + 4;
            output[counter] = tmp_output;
        }
        ++counter;
        if (first) {
            gpc = ++global_print_counter;
            if (g_binary_priors) {
                int16_t sub_output[UniversalPrior::PRIOR_SIZE + 4];
                for (int i = 0; i < counter ;++i) {
                    sub_output[i] = i < original_counter ? original_counter : counter;
                }
                ssize_t bytes_left = counter * sizeof(output[0]);
                const char * data = (const char*)sub_output;
                while(bytes_left) {
                    int written = write(fileno(g_binary_priors), data, bytes_left);
                    if (written > 0) {
                        bytes_left -= written;
                        data += written;
                    }
                    if (written < 0 && errno != EINTR) {
                        always_assert(written >= 0 && "Error writing binary priors");
                    }
                }
            }
        }
        always_assert(gpc == 2);
        if (g_binary_priors) {
            always_assert(counter == 0x55);
            always_assert(counter == 85);
            ssize_t bytes_left = counter * sizeof(output[0]);
            const char * data = (const char*)output;
            always_assert(output[0] == 0 || output[0] == 1);
            while(bytes_left) {
                int written = write(fileno(g_binary_priors), data, bytes_left);
                if (written > 0) {
                    bytes_left -= written;
                    data += written;
                } else {
                  always_assert(written > 0 && "Error with writout");
                }
                always_assert(data[0] == 1 || data[0] == 0);
                always_assert(data[1] == 0);
                always_assert(written == 0x55 * 2);
                if (written < 0 && errno != EINTR) {
                    always_assert(written >= 0 && "Error writing binary priors");
                }
            }
        }else {
            fprintf(stderr, "%d", output[0]);
            for (size_t i= 1; i < counter * sizeof(output[0]); ++i) {
                fprintf(stderr, ",%d", (int)output[i]);
            }
            fprintf(stderr, "\n");
        }
        always_assert(--global_print_counter == 1);
    }
    template<unsigned int bits> uint8_t to_u(int16_t val) {
        return val&((1<< bits) - 1);
    }
    template<unsigned int bits> uint8_t to_s(int16_t val) {
        int16_t uval;
        if (val < 0) {
            uval = -val;
            return 1 + (to_u<bits - 1>(uval) << 1);
        } else {
            uval = val;
            return to_u<bits - 1>(uval) << 1;
        }
    }
    template<unsigned int bits> uint8_t to_a(int16_t val) {
        int16_t uval;
        if (val < 0) {
            uval = -val;
        } else {
            uval = val;
        }
        return to_u<bits>(uval);
    }
    template<unsigned int bits> uint8_t clamp_u(int16_t val) {
        if (val >= (1 << bits)) {
            return (1<<bits) - 1;
        }
        return val;
    }
    template<unsigned int bits> uint8_t clamp_s(int16_t val) {
        int16_t uval;
        if (val < 0) {
            uval = -val;
            return 1 + (clamp_u<bits - 1>(uval) << 1);
        } else {
            uval = val;
            return clamp_u<bits - 1>(uval) << 1;
        }
    }
    template<unsigned int bits> uint8_t clamp_a(int16_t val) {
        int16_t uval;
        if (val < 0) {
            uval = -val;
        } else {
            uval = val;
        }
        return clamp_u<bits>(uval);
    }
    // this takes everything to the right of the msb started with the second most significant bit
    template<unsigned int bits> uint8_t lclamp_u(int16_t val) {
        int len = uint16bit_length(val);
        uint8_t retval = 0;
        int shift = 0;
        for (int index = len - 1; index >= 0; --index) {
            if ((val << index)) {
                retval |= (1 << shift);
            }
            ++shift;
        }
        return retval;
    }
    enum PredictorReturn {
        VERY_ZERO,
        UNCLEAR,
        VERY_ONE,
        MAX_PREDICTOR_RETURN
    };
    PredictorReturn get_adv_prediction(const UniversalPrior&uprior,
                                       uint32_t draconian_bucket_index) const {
        if (g_nn_model == false) {
            return UNCLEAR;
        }
        int32_t bit_number = g_bit_number.load();
        bool use_hardcoded_trained_model = true;
        if (use_hardcoded_trained_model) {
            auto trained_prior = uprior.to_trained_reduced_prior<3>(uprior.priors[UniversalPrior::OFFSET_ZZ_INDEX], draconian_bucket_index);
            auto *f = global_gen_lepton_prior.at(uprior.priors[0], uprior.priors[1], uprior.priors[2]);
            if (f!=NULL) {
                auto prob = (*f)(trained_prior, 0);
                if (prob > .75) {
                    return VERY_ONE;
                }
                if (prob < .25) {
                    return VERY_ZERO;
                }
            }
            return UNCLEAR;
        }
        ExternalProbEstimate val = {bit_number, 128};
        auto where = std::lower_bound(external_prob_estimate.begin(), external_prob_estimate.end(), val);
        if (where != external_prob_estimate.end()) {
            if (where->vbit_number == bit_number) {
               always_assert(!g_threaded && "Do not support external probability arrays in multithread mode");
               if (where->probability_byte > 192) {
                    return VERY_ONE;
                } else if (where->probability_byte < 64) {
                    return VERY_ZERO;
                }
            }
        }
        return UNCLEAR;
    }
    Branch& get_universal_prob(ProbabilityTablesBase&pt, const UniversalPrior&uprior) {
        ++g_bit_number;
        ++num_univ_prior_gets;
        uint32_t draconian_bucket_index = 0;

        switch (uprior.priors[UniversalPrior::OFFSET_BIT_TYPE]) {
          case UniversalPrior::TYPE_NZ_8x1:
        case UniversalPrior::TYPE_NZ_1x8: {
             int16_t num_item_left = uprior.priors[UniversalPrior::OFFSET_BIT_TYPE]==UniversalPrior::TYPE_NZ_8x1?UniversalPrior::OFFSET_CUR_NZ_X:UniversalPrior::OFFSET_CUR_NZ_Y;
             draconian_bucket_index = clamp_u<3>(uprior.priors[num_item_left])
                 + 8 * (clamp_u<2>(uprior.priors[UniversalPrior::OFFSET_VALUE_SO_FAR]));
              if (g_draconian) {
                  return pt.model().univ_prob_array_draconian
                  ->at(uprior.priors[UniversalPrior::OFFSET_BIT_TYPE],
                      uprior.priors[UniversalPrior::OFFSET_BIT_INDEX],
                      uprior.priors[UniversalPrior::OFFSET_COLOR],
                      0,
                      draconian_bucket_index,
                       get_adv_prediction(uprior, draconian_bucket_index));
              } else {
                  return pt.model().univ_prob_array_base
                  ->at(uprior.priors[UniversalPrior::OFFSET_BIT_TYPE],
                      uprior.priors[UniversalPrior::OFFSET_BIT_INDEX],
                      uprior.priors[UniversalPrior::OFFSET_COLOR]?1:0,
                      uprior.priors[num_item_left] + 8 * (
                          (uprior.priors[UniversalPrior::OFFSET_NONZERO + UniversalPrior::CUR] + 3) / 7
                          + 10 * uprior.priors[UniversalPrior::OFFSET_VALUE_SO_FAR]));

              }
        }
          case UniversalPrior::TYPE_NZ_7x7:
              {
                  uint32_t i1 = num_nonzeros_to_bin((uprior.priors[UniversalPrior::OFFSET_NONZERO + UniversalPrior::ABOVE] + 1)/2);
                  if (uprior.priors[UniversalPrior::OFFSET_HAS_ABOVE] && uprior.priors[UniversalPrior::OFFSET_HAS_LEFT]) {
                      i1 = num_nonzeros_to_bin((uprior.priors[UniversalPrior::OFFSET_NONZERO + UniversalPrior::ABOVE] + uprior.priors[UniversalPrior::OFFSET_NONZERO + UniversalPrior::LEFT] + 2) / 4);
                  } else if (uprior.priors[UniversalPrior::OFFSET_HAS_LEFT]) {
                      i1 = num_nonzeros_to_bin((uprior.priors[UniversalPrior::OFFSET_NONZERO + UniversalPrior::LEFT] + 1)/2);
                  }
                  //uint32_t i1 = num_nonzeros_to_bin((uprior.priors[UniversalPrior::OFFSET_NONZERO + UniversalPrior::LUMA0] + uprior.priors[UniversalPrior::OFFSET_NONZERO + UniversalPrior::CHROMA] + 2) / 4);
                  uint32_t i2 = uprior.priors[UniversalPrior::OFFSET_VALUE_SO_FAR];
                      uint8_t ri2 = lclamp_u<3>(i2);
                  if (ri2 >= 5) {
                      ri2 = 5;
                  }
                  draconian_bucket_index = clamp_u<5>(i1 + 6 * ri2);
                  if (g_draconian) {
                      return pt.model().univ_prob_array_draconian
                      ->at(uprior.priors[UniversalPrior::OFFSET_BIT_TYPE],
                          uprior.priors[UniversalPrior::OFFSET_BIT_INDEX],
                          uprior.priors[UniversalPrior::OFFSET_COLOR],
                          0,
                          draconian_bucket_index,
                           get_adv_prediction(uprior, draconian_bucket_index));

                  } else {
                      return pt.model().univ_prob_array_base
                      ->at(uprior.priors[UniversalPrior::OFFSET_BIT_TYPE],
                          uprior.priors[UniversalPrior::OFFSET_BIT_INDEX],
                          uprior.priors[UniversalPrior::OFFSET_COLOR]?1:0,
                          (i1 + 6 * i2));
                  }
              }
          case UniversalPrior::TYPE_EXP_7x7:
              draconian_bucket_index = std::min(uprior.priors[UniversalPrior::OFFSET_NZ_SCALED] + 5 * uprior.priors[UniversalPrior::OFFSET_BEST_PRIOR_SCALED], 31);
              if (g_draconian) {

                      return pt.model().univ_prob_array_draconian
                      ->at(uprior.priors[UniversalPrior::OFFSET_BIT_TYPE],
                          uprior.priors[UniversalPrior::OFFSET_BIT_INDEX],
                          uprior.priors[UniversalPrior::OFFSET_COLOR],
                          g_collapse_zigzag? 0 : uprior.priors[UniversalPrior::OFFSET_ZZ_INDEX],
                          draconian_bucket_index,
                           get_adv_prediction(uprior, draconian_bucket_index));
              } else {
                      return pt.model().univ_prob_array_base
                      ->at(uprior.priors[UniversalPrior::OFFSET_BIT_TYPE],
                          uprior.priors[UniversalPrior::OFFSET_BIT_INDEX],
                          uprior.priors[UniversalPrior::OFFSET_COLOR]?1:0,
                          uprior.priors[UniversalPrior::OFFSET_NZ_SCALED] + 10 * (uprior.priors[UniversalPrior::OFFSET_ZZ_INDEX] + 64 * uprior.priors[UniversalPrior::OFFSET_VALUE_SO_FAR]));
              }
          case UniversalPrior::TYPE_EXP_8x1:
          case UniversalPrior::TYPE_EXP_1x8:
              draconian_bucket_index = std::min(uprior.priors[UniversalPrior::OFFSET_NZ_SCALED] + 5 * uprior.priors[UniversalPrior::OFFSET_BEST_PRIOR_SCALED], 31);
              if (g_draconian) {
                      return pt.model().univ_prob_array_draconian
                      ->at(uprior.priors[UniversalPrior::OFFSET_BIT_TYPE],
                          uprior.priors[UniversalPrior::OFFSET_BIT_INDEX],
                          uprior.priors[UniversalPrior::OFFSET_COLOR],
                          g_collapse_zigzag? 0 : uprior.priors[UniversalPrior::OFFSET_ZZ_INDEX],// <-- really want this
                          draconian_bucket_index,
                           get_adv_prediction(uprior, draconian_bucket_index));
              } else {
                      return pt.model().univ_prob_array_base
                      ->at(uprior.priors[UniversalPrior::OFFSET_BIT_TYPE],
                          uprior.priors[UniversalPrior::OFFSET_BIT_INDEX],
                          uprior.priors[UniversalPrior::OFFSET_COLOR]?1:0,
                          uprior.compute_index<UniversalPrior::OFFSET_NZ_SCALED,
                                               UniversalPrior::OFFSET_ZZ_INDEX,
                                               UniversalPrior::OFFSET_BEST_PRIOR_SCALED>());
              }
          case UniversalPrior::TYPE_SIGN_8x1:
          case UniversalPrior::TYPE_SIGN_1x8:
              draconian_bucket_index = std::min((uprior.priors[UniversalPrior::OFFSET_BEST_PRIOR] == 0 ? 0 : (uprior.priors[UniversalPrior::OFFSET_BEST_PRIOR] > 0 ? 1 : 2)) + 3 * uprior.priors[UniversalPrior::OFFSET_BEST_PRIOR_SCALED], 31);
              if (g_draconian) {
                      return pt.model().univ_prob_array_draconian
                      ->at(uprior.priors[UniversalPrior::OFFSET_BIT_TYPE],
                          uprior.priors[UniversalPrior::OFFSET_BIT_INDEX],
                          uprior.priors[UniversalPrior::OFFSET_COLOR],
                          g_collapse_zigzag? 0 : uprior.priors[UniversalPrior::OFFSET_ZZ_INDEX],// maybe set to 0
                          draconian_bucket_index,
                           get_adv_prediction(uprior, draconian_bucket_index));
              } else {
                  return pt.model().univ_prob_array_base
                  ->at(uprior.priors[UniversalPrior::OFFSET_BIT_TYPE],
                      uprior.priors[UniversalPrior::OFFSET_BIT_INDEX],
                      uprior.priors[UniversalPrior::OFFSET_COLOR]?1:0,
                      (uprior.priors[UniversalPrior::OFFSET_BEST_PRIOR] == 0 ? 0 : (uprior.priors[UniversalPrior::OFFSET_BEST_PRIOR] > 0 ? 1 : 2))
                       + 3 * uprior.priors[UniversalPrior::OFFSET_VALUE_SO_FAR] +
                       + (3 * 24) * uprior.compute_index<UniversalPrior::OFFSET_SIGN_PREDICTION,
                       UniversalPrior::OFFSET_BEST_PRIOR_SCALED>());
              }
          case UniversalPrior::TYPE_SIGN_7x7:
              draconian_bucket_index = 0;
              if (g_draconian) {
                      return pt.model().univ_prob_array_draconian
                      ->at(uprior.priors[UniversalPrior::OFFSET_BIT_TYPE],
                          uprior.priors[UniversalPrior::OFFSET_BIT_INDEX],
                          uprior.priors[UniversalPrior::OFFSET_COLOR],
                          g_collapse_zigzag? 0 : uprior.priors[UniversalPrior::OFFSET_ZZ_INDEX],
<<<<<<< HEAD
                           uprior.priors[UniversalPrior::OFFSET_SIGN_PREDICTION],
                          get_adv_prediction(uprior));
=======
                          draconian_bucket_index,
                           get_adv_prediction(uprior, draconian_bucket_index));
>>>>>>> d977d39a
              }else {
                      return pt.model().univ_prob_array_base
                      ->at(uprior.priors[UniversalPrior::OFFSET_BIT_TYPE],
                          uprior.priors[UniversalPrior::OFFSET_BIT_INDEX],
                          uprior.priors[UniversalPrior::OFFSET_COLOR]?1:0,
                           uprior.priors[UniversalPrior::OFFSET_SIGN_PREDICTION] +
                           NUM_SIGN_PREDICTION * uprior.priors[UniversalPrior::OFFSET_VALUE_SO_FAR]); // last value is 144?
              }
          case UniversalPrior::TYPE_RES_7x7:
          case UniversalPrior::TYPE_RES_1x8:
          case UniversalPrior::TYPE_RES_8x1:
              draconian_bucket_index = std::min(uprior.priors[UniversalPrior::OFFSET_NONZERO + UniversalPrior::CUR], (int16_t)31);
              if (g_draconian) {
                  return pt.model().univ_prob_array_draconian
                  ->at(uprior.priors[UniversalPrior::OFFSET_BIT_TYPE],
                      uprior.priors[UniversalPrior::OFFSET_BIT_INDEX],
                      uprior.priors[UniversalPrior::OFFSET_COLOR],
                      g_collapse_zigzag? 0 : uprior.priors[UniversalPrior::OFFSET_ZZ_INDEX],//reall want this
                      draconian_bucket_index,
                       get_adv_prediction(uprior, draconian_bucket_index));

              }else {
                  if (uprior.priors[UniversalPrior::OFFSET_BIT_TYPE] != UniversalPrior::TYPE_RES_7x7) {
                          uint8_t coord = aligned_to_raster.at(uprior.priors[UniversalPrior::OFFSET_ZZ_INDEX]);
                          uint8_t min_threshold = ProbabilityTablesBase::min_noise_threshold(uprior.priors[UniversalPrior::OFFSET_COLOR], coord);
                          uint16_t abs_val = abs(uprior.priors[UniversalPrior::OFFSET_VALUE_SO_FAR]);
                          uint8_t cur_exponent = uint16bit_length(abs_val);
                          uint8_t cur_index = uprior.priors[UniversalPrior::OFFSET_BIT_INDEX];
                          if (cur_index >= min_threshold) {
                              uint16_t ctx_abs = abs(uprior.priors[UniversalPrior::OFFSET_BEST_PRIOR]);
                              uint16_t magic = std::min(ctx_abs >> min_threshold,
                                                         (1 << 8) - 1);
                              return pt.model().univ_prob_array_base
                  ->at(uprior.priors[UniversalPrior::OFFSET_BIT_TYPE],
                      uprior.priors[UniversalPrior::OFFSET_BIT_INDEX],//cur_exponent - min_threshold,// we're not using this one--- will make array index harder to pattern match
                      uprior.priors[UniversalPrior::OFFSET_COLOR]?1:0,
                      magic + std::min((abs_val - (1 << (cur_exponent - 1))) >> min_threshold,31) * 256);
                          }
                  }
                  return pt.model().univ_prob_array_base
                  ->at(uprior.priors[UniversalPrior::OFFSET_BIT_TYPE],
                      uprior.priors[UniversalPrior::OFFSET_BIT_INDEX],
                      uprior.priors[UniversalPrior::OFFSET_COLOR]?1:0,
                      uprior.priors[UniversalPrior::OFFSET_ZZ_INDEX] + 64 * num_nonzeros_to_bin(uprior.priors[UniversalPrior::OFFSET_NONZERO + UniversalPrior::CUR]));
              }
          default:
              draconian_bucket_index = clamp_u<3>(uprior.priors[UniversalPrior::OFFSET_BEST_PRIOR2_SCALED]) + 8 * clamp_u<2>(uprior.priors[UniversalPrior::OFFSET_BEST_PRIOR_SCALED]);
              if (g_draconian) {
                  return pt.model().univ_prob_array_draconian
                  ->at(uprior.priors[UniversalPrior::OFFSET_BIT_TYPE],
                      uprior.priors[UniversalPrior::OFFSET_BIT_INDEX],
                      uprior.priors[UniversalPrior::OFFSET_COLOR],
                      g_collapse_zigzag? 0 : uprior.priors[UniversalPrior::OFFSET_ZZ_INDEX],
                      draconian_bucket_index,
                      get_adv_prediction(uprior, draconian_bucket_index));
              }else {
                  return pt.model().univ_prob_array_base
                  ->at(uprior.priors[UniversalPrior::OFFSET_BIT_TYPE],
                      uprior.priors[UniversalPrior::OFFSET_BIT_INDEX],
                      uprior.priors[UniversalPrior::OFFSET_COLOR]?1:0,
                      uprior.compute_index<UniversalPrior::OFFSET_BEST_PRIOR2_SCALED,
                                           UniversalPrior::OFFSET_BEST_PRIOR_SCALED>());
              }
        }
        unsigned char rez[16];
        {
            MD5_CTX md5;
            MD5_Init(&md5);
            MD5_Update(&md5, &uprior.priors[0], sizeof(uprior.priors));
        /*
        if (pcount == 107920) {
            fprintf(stderr, "OK %s\n", uprior.raw.at(7).toString().c_str());
        }
        if (pcount == 107921) {
            fprintf(stderr, "ER %s\n", uprior.raw.at(7).toString().c_str());
        }
        //fprintf(stderr, "%d,%s\n", pcount, uprior.raw.at(7).toString().c_str());
        ++pcount;
        */
        //MD5_Update(&md5, &uprior.raw.at(UniversalPrior::NUM_PRIOR_VALUES - 1), sizeof(AlignedBlock));
        /*
        MD5_Update(&md5, &uprior.raw.at(0), sizeof(AlignedBlock) * (UniversalPrior::NUM_PRIOR_VALUES - 2));
        */

             MD5_Final(rez, &md5);
        }
        return pt.model().univ_prob_array_draconian->at(uprior.priors[UniversalPrior::OFFSET_BIT_TYPE], uprior.priors[UniversalPrior::OFFSET_BIT_INDEX], uprior.priors[UniversalPrior::OFFSET_COLOR], uprior.priors[UniversalPrior::OFFSET_ZZ_INDEX], rez[0]&15, UNCLEAR);
    }
    unsigned int num_nonzeros_to_bin(uint8_t num_nonzeros) {
        return nonzero_to_bin[NUM_NONZEROS_BINS-1][num_nonzeros];
    }
    int idct_2d_8x1(const AlignedBlock&block, bool ignore_first, int pixel_row) {
        int retval = 0;
        if (!ignore_first) {
            retval = block.coefficients_raster(0) * ProbabilityTablesBase::icos_idct_linear_8192_dequantized((int)COLOR)[pixel_row * 8 + 0];
        }
        retval += block.coefficients_raster(1)
            * ProbabilityTablesBase::icos_idct_linear_8192_dequantized((int)COLOR)[pixel_row * 8 + 1];
        retval += block.coefficients_raster(2)
            * ProbabilityTablesBase::icos_idct_linear_8192_dequantized((int)COLOR)[pixel_row * 8 + 2];
        retval += block.coefficients_raster(3)
            * ProbabilityTablesBase::icos_idct_linear_8192_dequantized((int)COLOR)[pixel_row * 8 + 3];
        retval += block.coefficients_raster(4)
            * ProbabilityTablesBase::icos_idct_linear_8192_dequantized((int)COLOR)[pixel_row * 8 + 4];
        retval += block.coefficients_raster(5)
            * ProbabilityTablesBase::icos_idct_linear_8192_dequantized((int)COLOR)[pixel_row * 8 + 5];
        retval += block.coefficients_raster(6)
            * ProbabilityTablesBase::icos_idct_linear_8192_dequantized((int)COLOR)[pixel_row * 8 + 6];
        retval += block.coefficients_raster(7)
            * ProbabilityTablesBase::icos_idct_linear_8192_dequantized((int)COLOR)[pixel_row * 8 + 7];
        return retval;
    }

    int idct_2d_1x8(const AlignedBlock&block, bool ignore_first, int pixel_row) {
        int retval = 0;
        if (!ignore_first) {
            retval = block.dc() * ProbabilityTablesBase::icos_idct_linear_8192_dequantized((int)COLOR)[pixel_row * 8 + 0];
        }
        retval += block.coefficients_raster(8)
            * ProbabilityTablesBase::icos_idct_linear_8192_dequantized((int)COLOR)[pixel_row * 8 + 1];
        retval += block.coefficients_raster(16)
            * ProbabilityTablesBase::icos_idct_linear_8192_dequantized((int)COLOR)[pixel_row * 8 + 2];
        retval += block.coefficients_raster(24)
            * ProbabilityTablesBase::icos_idct_linear_8192_dequantized((int)COLOR)[pixel_row * 8 + 3];
        retval += block.coefficients_raster(32)
            * ProbabilityTablesBase::icos_idct_linear_8192_dequantized((int)COLOR)[pixel_row * 8 + 4];
        retval += block.coefficients_raster(40)
            * ProbabilityTablesBase::icos_idct_linear_8192_dequantized((int)COLOR)[pixel_row * 8 + 5];
        retval += block.coefficients_raster(48)
            * ProbabilityTablesBase::icos_idct_linear_8192_dequantized((int)COLOR)[pixel_row * 8 + 6];
        retval += block.coefficients_raster(56)
            * ProbabilityTablesBase::icos_idct_linear_8192_dequantized((int)COLOR)[pixel_row * 8 + 7];
        return retval;
    }

    int predict_dc_dct(const ConstBlockContext&context) {
        int prediction = 0;
        int left_block = 0;
        int left_edge = 0;
        int above_block = 0;
        int above_edge = 0;
        if (all_present || left_present) {
            left_block = idct_2d_8x1(context.left_unchecked(), 0, 7);
            left_edge = idct_2d_8x1(context.here(), 1, 0);
        }
        if (all_present || above_present) {
            above_block = idct_2d_1x8(context.above_unchecked(), 0, 7);
            above_edge = idct_2d_1x8(context.here(), 1, 0);
        }
        if (all_present || left_present) {
            if (all_present || above_present) {
                prediction = ( ( left_block - left_edge ) + (above_block - above_edge) ) * 4;
            } else {
                prediction = ( left_block - left_edge ) * 8;
            }
        } else if (above_present) {
            prediction = ( above_block - above_edge ) * 8;
        }
        int DCT_RSC = 8192;
        prediction = std::max(-1024 * DCT_RSC, std::min(1016 * DCT_RSC, prediction));
        prediction /= ProbabilityTablesBase::quantization_table((int)COLOR, 0);
        int round = DCT_RSC/2;
        if (prediction < 0) {
            round = -round;
        }
        return (prediction + round) / DCT_RSC;
    }
    int predict_locoi_dc_deprecated(const ConstBlockContext&context) {
        if (all_present || left_present) {
            int a = context.left_unchecked().dc();
            if (all_present || above_present) {
                int b = context.above_unchecked().dc();
                int c = context.above_left_unchecked().dc();
                if (c >= std::max(a,b)) {
                    return std::min(a,b);
                } else if (c <= std::min(a,b)) {
                    return std::max(a,b);
                }
                return a + b - c;
            }else {
                return a;
            }
        } else if (above_present) {
            return context.above_unchecked().dc();
        } else {
            return 0;
        }
    }
    int predict_or_unpredict_dc(const ConstBlockContext&context, bool recover_original) {
        int max_value = (1 << (1 + MAX_EXPONENT)) - 1;
        int min_value = -max_value;
        int adjustment_factor = 2 * max_value + 1;
        int retval = //predict_locoi_dc_deprecated(block);
            predict_dc_dct(context);
        retval = context.here().dc() + (recover_original ? retval : -retval);
        if (retval < min_value) retval += adjustment_factor;
        if (retval > max_value) retval -= adjustment_factor;
        return retval;
    }
#define shift_right_round_zero_epi16(vec, imm8) (_mm_sign_epi16(_mm_srli_epi16(_mm_sign_epi16(vec, vec), imm8), vec));
    int adv_predict_dc_pix(const ConstBlockContext&context, int16_t*pixels_sans_dc, int32_t *uncertainty_val, int32_t *uncertainty2_val) {
        uint16_t *q = ProbabilityTablesBase::quantization_table((int)color);
        idct(context.here(), q, pixels_sans_dc, true);

        Sirikata::AlignedArray1d<int16_t, 16> dc_estimates;
        dc_estimates.memset(0);
        int32_t avgmed = 0;
        if(all_present || left_present || above_present) {
            if ((VECTORIZE || MICROVECTORIZE)) {
                if (all_present || above_present) { //above goes first to prime the cache
                  __m128i neighbor_above = _mm_loadu_si128((const __m128i*)(const char*)context
                                                             .neighbor_context_above_unchecked()
                                                             .horizontal_ptr());
                    __m128i pixels_sans_dc_reg = _mm_loadu_si128((const __m128i*)(const char*)pixels_sans_dc);
                    __m128i pixels2_sans_dc_reg = _mm_loadu_si128((const __m128i*)(const char*)(pixels_sans_dc + 8));
                    __m128i pixels_delta = _mm_sub_epi16(pixels_sans_dc_reg,
                                                         pixels2_sans_dc_reg);
                    __m128i pixels_delta_div2 = shift_right_round_zero_epi16(pixels_delta, 1);
                    __m128i pixels_sans_dc_recentered = _mm_add_epi16(pixels_sans_dc_reg,
                                                                      _mm_set1_epi16(1024));
                    __m128i above_dc_estimate = _mm_sub_epi16(_mm_sub_epi16(neighbor_above, pixels_delta_div2),
                                                              pixels_sans_dc_recentered);

                    _mm_store_si128((__m128i*)(char*)(dc_estimates.begin()
                                                      + ((all_present || left_present) ? 8 : 0)),
                                    above_dc_estimate);
                }
                if (all_present || left_present) {
                    const int16_t * horiz_data = context.neighbor_context_left_unchecked().vertical_ptr_except_7();
                    __m128i neighbor_horiz = _mm_loadu_si128((const __m128i*)(const char*)horiz_data);
                    //neighbor_horiz = _mm_insert_epi16(neighbor_horiz, horiz_data[NeighborSummary::VERTICAL_LAST_PIXEL_OFFSET_FROM_FIRST_PIXEL], 7);
                    __m128i pixels_sans_dc_reg = _mm_set_epi16(pixels_sans_dc[56],
                                                               pixels_sans_dc[48],
                                                               pixels_sans_dc[40],
                                                               pixels_sans_dc[32],
                                                               pixels_sans_dc[24],
                                                               pixels_sans_dc[16],
                                                               pixels_sans_dc[8],
                                                               pixels_sans_dc[0]);
                    __m128i pixels_delta = _mm_sub_epi16(pixels_sans_dc_reg,
                                                         _mm_set_epi16(pixels_sans_dc[57],
                                                                       pixels_sans_dc[49],
                                                                       pixels_sans_dc[41],
                                                                       pixels_sans_dc[33],
                                                                       pixels_sans_dc[25],
                                                                       pixels_sans_dc[17],
                                                                       pixels_sans_dc[9],
                                                                       pixels_sans_dc[1]));

                    __m128i pixels_delta_div2 = shift_right_round_zero_epi16(pixels_delta, 1);
                    __m128i left_dc_estimate = _mm_sub_epi16(_mm_sub_epi16(neighbor_horiz, pixels_delta_div2),
                                                              _mm_add_epi16(pixels_sans_dc_reg,
                                                                            _mm_set1_epi16(1024)));

                    _mm_store_si128((__m128i*)(char*)dc_estimates.begin(), left_dc_estimate);
                }
            } else {
                if (all_present || left_present) {
                    for (int i = 0; i < 8;++i) {
                        int a = pixels_sans_dc[i << 3] + 1024;
                        int pixel_delta = pixels_sans_dc[i << 3] - pixels_sans_dc[(i << 3) + 1];
                        int b = context.neighbor_context_left_unchecked().vertical(i) - (pixel_delta / 2); //round to zero
                        dc_estimates[i] = b - a;
                    }
                }
                if (all_present || above_present) {
                    for (int i = 0; i < 8;++i) {
                        int a = pixels_sans_dc[i] + 1024;
                        int pixel_delta = pixels_sans_dc[i] - pixels_sans_dc[i + 8];
                        int b = context.neighbor_context_above_unchecked().horizontal(i) - (pixel_delta / 2); //round to zero
                        dc_estimates[i + ((all_present || left_present) ? 8 : 0)] = b - a;
                    }
                }
            }
            int32_t avg_h_v[2] = {0, 0};
            int32_t min_dc = dc_estimates[0];
            int32_t max_dc = dc_estimates[0];
            size_t which_est = 0;
            for (int vert = 0; vert != 2; ++vert) {
                for (int i = 0; i < 8; ++which_est, ++i) {
                    int16_t cur_est = dc_estimates[which_est];
                    avg_h_v[vert] += cur_est;
                    if (min_dc > cur_est) {
                        min_dc = cur_est;
                    }
                    if (max_dc < cur_est) {
                        max_dc = cur_est;
                    }
                }
                if ((!all_present) && (above_present == false || left_present == false)) {
                    avg_h_v[1] = avg_h_v[0];
                    break;
                }
            }
            int32_t overall_avg = (avg_h_v[0] + avg_h_v[1]) >> 1;
            avgmed = overall_avg;
            *uncertainty_val = (max_dc - min_dc)>>3;
            avg_h_v[0] -= avgmed;
            avg_h_v[1] -= avgmed;
            int32_t far_afield_value = avg_h_v[1];
            if (abs(avg_h_v[0]) < abs(avg_h_v[1])) {
                far_afield_value = avg_h_v[0];
            }
            *uncertainty2_val = (far_afield_value) >> 3;

            if (false) { // this is to debug some of the differences
                debug_print_deltas(context, dc_estimates.begin(), avgmed);
            }
        }
        return ((avgmed / q[0] + 4) >> 3);
    }
    void debug_print_deltas(const ConstBlockContext&context, int16_t *dc_estimates, int avgmed) {
        int actual_dc = context.here().dc();
        uint16_t *q = ProbabilityTablesBase::quantization_table((int)color);
        int len_est = ((all_present || (left_present && above_present)) ? 16 : 8);
        int avg_estimated_dc = 0;
        int dc_sum = 0;
        for (int i = 0 ;i < len_est; ++i) {
            dc_sum += dc_estimates[i];
        }
        avg_estimated_dc = dc_sum;
        if (all_present || (left_present && above_present)) {
            avg_estimated_dc >>= 1;
        }

        avg_estimated_dc = (avg_estimated_dc/q[0] + xIDCTSCALE / 2) >> 3;
        int16_t dc_copy[16];
        memcpy(dc_copy, dc_estimates, len_est*sizeof(int16_t));
        std::sort(dc_copy, dc_copy + len_est);
        int mmed = dc_copy[len_est/2];
        int scaled_med = (mmed/q[0] + 4);
        int scaled_avgmed = (((avgmed/q[0]) + 4) >> 3);
        using namespace LeptonDebug;
        LeptonDebug::med_err += abs(scaled_med - actual_dc);
        LeptonDebug::amd_err += abs(scaled_avgmed - actual_dc);
        LeptonDebug::avg_err += abs(avg_estimated_dc - actual_dc);
        int locoi_pred = predict_locoi_dc_deprecated(context);
        int predicted_dc = predict_dc_dct(context);
        LeptonDebug::ori_err += abs(predicted_dc - actual_dc);
        LeptonDebug::loc_err += abs(locoi_pred - actual_dc);

        fprintf(stderr, "MXM: %d\n", dc_estimates[len_est - 1] - dc_estimates[0]);
        fprintf(stderr, "MED: %d (%d)\n", scaled_med, LeptonDebug::med_err);
        fprintf(stderr, "AMD: %d (%d)\n", scaled_avgmed, LeptonDebug::amd_err);
        fprintf(stderr, "AVG: %d (%d)\n", avg_estimated_dc, LeptonDebug::avg_err);
        fprintf(stderr, "ORI: %d (%d)\n", predicted_dc, LeptonDebug::ori_err);
        fprintf(stderr, "LOC: %d (%d)\n", locoi_pred, LeptonDebug::loc_err);
        fprintf(stderr, "DC : %d\n", actual_dc);
    }
    int adv_predict_or_unpredict_dc(int16_t saved_dc, bool recover_original, int predicted_val) {
        int max_value = (1 << (MAX_EXPONENT - 1));
        int min_value = -max_value;
        int adjustment_factor = 2 * max_value + 1;
        int retval = predicted_val;
        retval = saved_dc + (recover_original ? retval : -retval);
        if (retval < min_value) retval += adjustment_factor;
        if (retval > max_value) retval -= adjustment_factor;
        return retval;
    }
    int compute_aavrg_dc(ConstBlockContext context) {
        return compute_aavrg(0, raster_to_aligned.at(0), context);

        uint32_t total = 0;
        if (all_present || left_present) {
            total += abs(context.left_unchecked().dc());
        }
        if (all_present || above_present) {
            total += abs(context.above_unchecked().dc());
        }
        if (all_present || (left_present && above_present)) {
            constexpr unsigned int log_weight = 5;
            total *= 13;
            total += 6 * abs(context.above_left_unchecked().dc());
            return total >> log_weight;
        } else {
            return total;
        }
    }
    int16_t compute_aavrg(unsigned int coord, unsigned int aligned_zz, ConstBlockContext context) {
        int16_t total = 0;
        if (all_present || left_present) {
            total += abs(context.left_unchecked().coefficients_raster(coord));
        }
        if (all_present || above_present) {
            total += abs(context.above_unchecked().coefficients_raster(coord));
        }
        if (all_present || (left_present && above_present)) {
            constexpr unsigned int log_weight = 5;
            total *= 13;
            total += 6 * abs(context.above_left_unchecked().coefficients_raster(coord));
            return ((uint16_t)total) >> log_weight;
        } else {
            return total;
        }
        //if (block.context().above_right.initialized()) {
        //total += abs(block.context().above_right.get()->coefficients().at(0));
        //}
    }
#ifdef OPTIMIZED_7x7
    bool aavrg_vec_matches(__m128i retval, unsigned int aligned_zz, ConstBlockContext context) {
        short ret[8];
        _mm_storeu_si128((__m128i*)(char*)ret, retval);
        short correct[8] = {compute_aavrg(aligned_to_raster.at(aligned_zz), aligned_zz +0, context),
            compute_aavrg(aligned_to_raster.at(aligned_zz+1), aligned_zz + 1, context),
            compute_aavrg(aligned_to_raster.at(aligned_zz+2), aligned_zz + 2, context),
            compute_aavrg(aligned_to_raster.at(aligned_zz+3), aligned_zz + 3, context),
            compute_aavrg(aligned_to_raster.at(aligned_zz+4), aligned_zz + 4, context),
            compute_aavrg(aligned_to_raster.at(aligned_zz+5), aligned_zz + 5, context),
            compute_aavrg(aligned_to_raster.at(aligned_zz+6), aligned_zz + 6, context),
            compute_aavrg(aligned_to_raster.at(aligned_zz+7), aligned_zz + 7, context)};
        return (memcmp(ret, correct, sizeof(correct)) == 0);
    }
    void compute_aavrg_vec(unsigned int aligned_zz, ConstBlockContext context, short* aligned_retval) {
        _mm_store_si128((__m128i*)(char*)aligned_retval, compute_aavrg_vec(aligned_zz, context));
    }
#if defined (__clang__) || defined(__GNUC__)
#define x_mm_loadu_si64(a) _mm_set1_epi64x(*(uint64_t*)(char*)(a))
#else
#define x_mm_loadu_si64 _mm_loadu_si64
#endif
    __m128i compute_aavrg_vec(unsigned int aligned_zz, ConstBlockContext context) {
        if (all_present == false && left_present == false && above_present == false) {
            return _mm_setzero_si128();
        }
        __m128i left;
        if (all_present || left_present) {
            left = _mm_abs_epi16(_mm_load_si128((const __m128i*)(const char*)&context.left_unchecked().coef.at(aligned_zz)));
            if ((!all_present) && !above_present) {
                return left;
            }
        }
        __m128i above = _mm_setzero_si128();
        if (all_present || above_present) {
            above = _mm_abs_epi16(_mm_load_si128((const __m128i*)(const char*)&context.above_unchecked().coef.at(aligned_zz)));
            if (all_present == false && !left_present) {
                return above;
            }
        }
        constexpr unsigned int log_weight = 5;
        __m128i total = _mm_add_epi16(left, above);
        total = _mm_mullo_epi16(total, _mm_set1_epi16(13)); // approximate (a*2+b*2 + c)/5 as (a *13 + b * 13 + c * 6)/32
        __m128i aboveleft = _mm_abs_epi16(_mm_load_si128((const __m128i*)(const char*)&context.above_left_unchecked().coef.at(aligned_zz)));
        total = _mm_add_epi16(total, _mm_mullo_epi16(aboveleft, _mm_set1_epi16(6)));
        __m128i retval = _mm_srli_epi16(total, log_weight);
        dev_assert(aavrg_vec_matches(retval, aligned_zz, context));
        return retval;
        //if (block.context().above_right.initialized()) {
        //total += abs(block.context().above_right.get()->coefficients().at(0));
        //}
    }
#endif
    static int32_t compute_lak_vec(__m128i coeffs_x_low, __m128i coeffs_x_high, __m128i coeffs_a_low, __m128i
#ifdef _WIN32
        &
#endif
        indirect_coeffs_a_high, const int32_t *icos_deq) {
        __m128i sign_mask = _mm_set_epi32(-1, 1, -1, 1); // ((i & 1) ? -1 : 1)

        //coeffs_x[i] = ((i & 1) ? -1 : 1) * coeffs_a[i] - coeffs_x[i];
        coeffs_a_low = _mm_sign_epi32(coeffs_a_low, sign_mask);
        __m128i coeffs_a_high = _mm_sign_epi32(indirect_coeffs_a_high, sign_mask);
        coeffs_x_low = _mm_sub_epi32(coeffs_a_low, coeffs_x_low);
        coeffs_x_high = _mm_sub_epi32(coeffs_a_high, coeffs_x_high);

        __m128i icos_low = _mm_load_si128((const __m128i*)(const char*)icos_deq);
        __m128i icos_high = _mm_load_si128((const __m128i*)(const char*)(icos_deq + 4));
        // coeffs_x[i] *= icos[i]
        __m128i deq_low = _mm_mullo_epi32(coeffs_x_low, icos_low);
        __m128i deq_high = _mm_mullo_epi32(coeffs_x_high, icos_high);

        __m128i sum = _mm_add_epi32(deq_low, deq_high);
        sum = _mm_add_epi32(sum, _mm_srli_si128(sum, 8));
        sum = _mm_add_epi32(sum, _mm_srli_si128(sum, 4));
        // coeffs_x[0] = sum(coeffs_x)
        int32_t prediction = _mm_cvtsi128_si32(sum);
        //if (prediction > 0) { <-- rounding hurts prediction perf and costs compute  this rounding didn't round the same way as the unvectorized one anyhow
        //    prediction += icos_deq[0]/2;
        //} else {
        //    prediction -= icos_deq[0]/2; // round away from zero
        //}
        return prediction / icos_deq[0];
    }
#define ITER(x_var, a_var, i, step) \
        (x_var = _mm_set_epi32(   context.here().coefficients_raster(band + step * ((i) + 3)), \
                                  context.here().coefficients_raster(band + step * ((i) + 2)), \
                                  context.here().coefficients_raster(band + step * ((i) + 1)), \
                                  i == 0 ? 0 : context.here().coefficients_raster(band + step * (i))), \
         a_var = _mm_set_epi32(neighbor.coefficients_raster(band + step * ((i) + 3)), \
                                  neighbor.coefficients_raster(band + step * ((i) + 2)), \
                                  neighbor.coefficients_raster(band + step * ((i) + 1)), \
                                  neighbor.coefficients_raster(band + step * (i))))

    template<int band>
#ifndef _WIN32
    __attribute__((always_inline))
#endif
    int32_t compute_lak_templ(const ConstBlockContext&context) {
        __m128i coeffs_x_low;
        __m128i coeffs_x_high;
        __m128i coeffs_a_low;
        __m128i coeffs_a_high;
        const int32_t * icos = nullptr;
        static_assert((band & 7) == 0 || (band >> 3) == 0, "This function only works on edges");
        if ((band >> 3) == 0) {
            if(all_present == false && !above_present) {
                return 0;
            }
            const auto &neighbor = context.above_unchecked();
            ITER(coeffs_x_low, coeffs_a_low, 0, 8);
            ITER(coeffs_x_high, coeffs_a_high, 4, 8);
            icos = ProbabilityTablesBase::icos_idct_edge_8192_dequantized_x((int)COLOR) + band * 8;
        } else {
            if (all_present == false && !left_present) {
                return 0;
            }
            const auto &neighbor = context.left_unchecked();
            ITER(coeffs_x_low, coeffs_a_low, 0, 1);
            ITER(coeffs_x_high, coeffs_a_high, 4, 1);
            icos = ProbabilityTablesBase::icos_idct_edge_8192_dequantized_y((int)COLOR) + band;
        }
        return compute_lak_vec(coeffs_x_low, coeffs_x_high, coeffs_a_low, coeffs_a_high, icos);
    }
    int32_t compute_lak_horizontal(const ConstBlockContext&context, unsigned int band) {
        if (all_present == false && !above_present) {
            return 0;
        }
        __m128i coeffs_x_low;
        __m128i coeffs_x_high;
        __m128i coeffs_a_low;
        __m128i coeffs_a_high;
        dev_assert(band/8 == 0 && "this function only works for the top edge");
        const auto &neighbor = context.above_unchecked();
        ITER(coeffs_x_low, coeffs_a_low, 0, 8);
        ITER(coeffs_x_high, coeffs_a_high, 4, 8);
        const int32_t * icos = ProbabilityTablesBase::icos_idct_edge_8192_dequantized_x((int)COLOR) + band * 8;
        return compute_lak_vec(coeffs_x_low, coeffs_x_high, coeffs_a_low, coeffs_a_high, icos);
    }
    int32_t compute_lak_vertical(const ConstBlockContext&context, unsigned int band) {
        dev_assert((band & 7) == 0 && "Must be used for veritcal");
        if (all_present == false && !left_present) {
            return 0;
        }
        __m128i coeffs_x_low;
        __m128i coeffs_x_high;
        __m128i coeffs_a_low;
        __m128i coeffs_a_high;
        const auto &neighbor = context.left_unchecked();
        ITER(coeffs_x_low, coeffs_a_low, 0, 1);
        ITER(coeffs_x_high, coeffs_a_high, 4, 1);
#undef ITER
        const int32_t *icos = ProbabilityTablesBase::icos_idct_edge_8192_dequantized_y((int)COLOR) + band;
        return compute_lak_vec(coeffs_x_low, coeffs_x_high, coeffs_a_low, coeffs_a_high,
                        icos);
    }
    int32_t compute_lak(const ConstBlockContext&context, unsigned int band) {
        int coeffs_x[8];
        int coeffs_a[8];
        const int32_t *coef_idct = nullptr;
        if ((band & 7) && (all_present || above_present)) {
            // y == 0: we're the x
            dev_assert(band/8 == 0); //this function only works for the edge
            const auto &above = context.above_unchecked();
            for (int i = 0; i < 8; ++i) {
                uint8_t cur_coef = band + i * 8;
                coeffs_x[i]  = i ? context.here().coefficients_raster(cur_coef) : 0;
                coeffs_a[i]  = above.coefficients_raster(cur_coef);
            }
            coef_idct = ProbabilityTablesBase::icos_idct_edge_8192_dequantized_x((int)COLOR) + band * 8;
        } else if ((band & 7) == 0 && left_present) {
            // x == 0: we're the y
            const auto &left = context.left_unchecked();
            for (int i = 0; i < 8; ++i) {
                uint8_t cur_coef = band + i;
                coeffs_x[i]  = i ? context.here().coefficients_raster(cur_coef) : 0;
                coeffs_a[i]  = left.coefficients_raster(cur_coef);
            }
            coef_idct = ProbabilityTablesBase::icos_idct_edge_8192_dequantized_y((int)COLOR) + band;
        } else {
            return 0;
        }
        int prediction = coeffs_a[0] * coef_idct[0]; // rounding towards zero before adding coeffs_a[0] helps ratio slightly, but this is cheaper
        for (int i = 1; i < 8; ++i) {
            int sign = (i & 1) ? 1 : -1;
            prediction -= coef_idct[i] * (coeffs_x[i] + sign * coeffs_a[i]);
        }
        prediction /= coef_idct[0];
        dev_assert(((band & 7) ? compute_lak_horizontal(context,band): compute_lak_vertical(context,band)) == prediction
               && "Vectorized version must match sequential version");
        return prediction;
    }
    void residual_thresh_array_annot_update(const unsigned int band,
                                            uint16_t cur_serialized_thresh_value) {
        (void)band;
        (void)cur_serialized_thresh_value;
        ANNOTATE_CTX(band, THRESH8, 1, cur_serialized_thresh_value);
    }
    enum SignValue {
        ZERO_SIGN=0,
        POSITIVE_SIGN=1,
        NEGATIVE_SIGN=2,
    };

    uint8_t get_noise_threshold(int coord) {
        return ProbabilityTablesBase::min_noise_threshold((int)COLOR, coord);
    }
    void optimize(ProbabilityTablesBase &pt) {
        optimize_model(pt.model());
    }
    void serialize(ProbabilityTablesBase &pt, int output_fd ) const{
        serialize_model(pt.model(), output_fd);
    }

    // this reduces the counts to something easier to override by new data
    void normalize(ProbabilityTablesBase &pt) {
        normalize_model(pt.model());
    }
};

template<BlockType B> float UniversalPrior::predict_at_index(int index) const {
  const uint16_t* qtable = (B == BlockType::Y) ? ProbabilityTablesBase::quantization_table(0) :
    ProbabilityTablesBase::quantization_table(1);
  const uint16_t* luma_qtable = ProbabilityTablesBase::quantization_table(0);
  int16_t input[320+256];
  int16_t* input_ptr = input;
  constexpr bool use_cross_channel = false;
  if (B != BlockType::Y && use_cross_channel) {
    // Ordering of luma blocks is as follows:
    //  LUMA3 LUMA2
    //  LUMA1 LUMA0
    for (int i = 0; i < 64; i++) {
      *(input_ptr++) = priors[OFFSET_RAW + 64 * LUMA3 + raster_to_aligned.at(i)] * luma_qtable[i];
    }
    for (int i = 0; i < 64; i++) {
      *(input_ptr++) = priors[OFFSET_RAW + 64 * LUMA2 + raster_to_aligned.at(i)] * luma_qtable[i];
    }
    for (int i = 0; i < 64; i++) {
      *(input_ptr++) = priors[OFFSET_RAW + 64 * LUMA1 + raster_to_aligned.at(i)] * luma_qtable[i];
    }
    for (int i = 0; i < 64; i++) {
      *(input_ptr++) = priors[OFFSET_RAW + 64 * LUMA0 + raster_to_aligned.at(i)] * luma_qtable[i];
    }
  }
  for (int i = 0; i < 64; i++) {
    *(input_ptr++) = priors[OFFSET_RAW + 64 * ABOVE_LEFT + raster_to_aligned.at(i)] * qtable[i];
  }
  for (int i = 0; i < 64; i++) {
    *(input_ptr++) = priors[OFFSET_RAW + 64 * ABOVE + raster_to_aligned.at(i)] * qtable[i];
  }
  for (int i = 0; i < 64; i++) {
    *(input_ptr++) = priors[OFFSET_RAW + 64 * ABOVE_RIGHT + raster_to_aligned.at(i)] * qtable[i];
  }
  for (int i = 0; i < 64; i++) {
    *(input_ptr++) = priors[OFFSET_RAW + 64 * LEFT + raster_to_aligned.at(i)] * qtable[i];
  }
  for (int i = 0; i < 64; i++) {
    *(input_ptr++) = priors[OFFSET_RAW + 64 * CUR + raster_to_aligned.at(i)] * qtable[i];
  }
  return tf_unpredict<B>(input, index) / qtable[index]; // gah terrible!
}

#endif /* DECODER_HH */<|MERGE_RESOLUTION|>--- conflicted
+++ resolved
@@ -184,12 +184,14 @@
   };
   int16_t priors[PRIOR_SIZE];
   static MeanMinMax ranges[PRIOR_SIZE];
-  template<int k> Sirikata::Array1d<int16_t, OFFSET_RAW + 5 * NUM_PRIOR_VALUES + 32 - k> to_trained_reduced_prior(int zz, uint32_t draconian_bucket_index) const{
-      const uint32_t reduced_prior_size = OFFSET_RAW + 5 * NUM_PRIOR_VALUES;
+  template<int k> Sirikata::Array1d<int16_t, OFFSET_RAW + 5 * NUM_PRIOR_VALUES + 32 - k - 1> to_trained_reduced_prior(int zz, uint32_t draconian_bucket_index) const{
+      const uint32_t reduced_prior_size = OFFSET_RAW + 5 * NUM_PRIOR_VALUES - 1;
       Sirikata::Array1d<int16_t,reduced_prior_size  + 32 - k> retval;
       retval.memset(0);
+      for (int i = k; i < OFFSET_RAW - 1; ++ i) {
+      }
       for (int i = k; i < OFFSET_RAW + 5 * NUM_PRIOR_VALUES; ++ i) {
-          retval[i - k] = priors[index_map_from_reduced_prior_to_universal_prior.at(zz, i)];
+          retval[i - k] = priors[index_map_from_reduced_prior_to_universal_prior.at(zz, i - 1)];
       }
       retval[reduced_prior_size - k + draconian_bucket_index] = 1;
       static_assert(retval.size() == 110, "We assume 110 elements have been trained here");
@@ -875,7 +877,7 @@
                 zz,
                 0,
                 0);
-            array_index /= MAX_PREDICTOR_RETURN; // ignore the NN component
+            //array_index /= MAX_PREDICTOR_RETURN; // ignore the NN component
             always_assert(array_index < 32 && "Must seek within draconian array");
         }else {
             array_index = &selected_branch - &pt.model().univ_prob_array_base
@@ -1205,20 +1207,15 @@
                        UniversalPrior::OFFSET_BEST_PRIOR_SCALED>());
               }
           case UniversalPrior::TYPE_SIGN_7x7:
-              draconian_bucket_index = 0;
+              draconian_bucket_index = uprior.priors[UniversalPrior::OFFSET_SIGN_PREDICTION];
               if (g_draconian) {
                       return pt.model().univ_prob_array_draconian
                       ->at(uprior.priors[UniversalPrior::OFFSET_BIT_TYPE],
                           uprior.priors[UniversalPrior::OFFSET_BIT_INDEX],
                           uprior.priors[UniversalPrior::OFFSET_COLOR],
-                          g_collapse_zigzag? 0 : uprior.priors[UniversalPrior::OFFSET_ZZ_INDEX],
-<<<<<<< HEAD
-                           uprior.priors[UniversalPrior::OFFSET_SIGN_PREDICTION],
-                          get_adv_prediction(uprior));
-=======
+                           0,
                           draconian_bucket_index,
-                           get_adv_prediction(uprior, draconian_bucket_index));
->>>>>>> d977d39a
+                          get_adv_prediction(uprior, draconian_bucket_index));
               }else {
                       return pt.model().univ_prob_array_base
                       ->at(uprior.priors[UniversalPrior::OFFSET_BIT_TYPE],
