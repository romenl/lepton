#ifndef MODEL_HH
#define MODEL_HH

#include <vector>
#include <memory>
#include <tmmintrin.h>
#include <cstring>
#include <cstdio>
#include "../util/debug.hh"
#include "../util/options.hh"
#include "../util/nd_array.hh"
#include "../../lepton/idct.hh"
#include "numeric.hh"
#include "branch.hh"
#include "../util/aligned_block.hh"
#include "../util/block_based_image.hh"
#include "../util/mm_mullo_epi32.hh"
#include "../../../dependencies/md5/md5.h"
#ifndef _WIN32
#include <unistd.h>
#include <errno.h>
#endif

#include "classifier_plugin.hh"

enum SIGN_PREDICTION : unsigned int {
  UNKNOWN = 0,
  POSITIVE,
  NEGATIVE,
  NUM_SIGN_PREDICTION
};

inline SIGN_PREDICTION predict_7x7_sign(float val) {
  if (val > 0.01f) {
    return SIGN_PREDICTION::POSITIVE;
  } else if (val < -0.01f) {
    return SIGN_PREDICTION::NEGATIVE;
  } else {
    return SIGN_PREDICTION::UNKNOWN;
  }
}

inline SIGN_PREDICTION predict_8x1_sign(float val) {
  return predict_7x7_sign(val);
}


class BoolEncoder;
constexpr bool advanced_dc_prediction = true;

extern bool g_draconian;// true if we use a very restricted index space of 32 values
extern bool g_collapse_zigzag;
struct ExternalProbEstimate {
    int32_t vbit_number;
    int32_t probability_byte;
    bool operator< (const ExternalProbEstimate&other)const {
        return vbit_number < other.vbit_number;
    }
};
extern std::vector<ExternalProbEstimate>external_prob_estimate;
enum TableParams : unsigned int {
    MAX_EXPONENT = 11,
    BLOCK_TYPES = 2, // setting this to 3 gives us ~1% savings.. 2/3 from BLOCK_TYPES=2
    NUM_NONZEROS_BINS = 10,
    BSR_BEST_PRIOR_MAX = 11, // 1023 requires 11 bits to describe
    band_divisor = 1,
    COEF_BANDS = 64 / band_divisor,
    ENTROPY_NODES = 15,
    NUM_NONZEROS_EOB_PRIORS = 66,
    ZERO_OR_EOB = 3,
    RESIDUAL_NOISE_FLOOR = 7,
    COEF_BITS = MAX_EXPONENT - 1, // the last item of the length is always 1
};
extern bool g_print_priors;
extern bool g_print_reduced_prior;
extern int pcount;
extern FILE * g_binary_priors;
extern std::atomic<uint64_t> global_print_counter;
extern std::atomic<uint64_t> num_univ_prior_gets;
extern std::atomic<uint64_t> num_univ_prior_updates;
extern std::atomic<uint64_t> g_bit_number;
int get_sum_median_8(int16_t*data16i);
void set_branch_range_identity(Branch *start, Branch* end);
struct UniversalPrior {
  enum PRIOR_VALUES {
    CUR,
    LEFT,
    ABOVE,
    ABOVE_LEFT,
    ABOVE_RIGHT,
    LUMA0,
    LUMA1,
    LUMA2,
    LUMA3,
    CHROMA,
    NUM_PRIOR_VALUES
  };
  // all the blocks around the block being decoded. Many may be missing
  // (eg LUMA 1,2,3, if the image is 4:4:4 instead of 4:2:2 or 4:1:1)
  Sirikata::Aligned256Array1d<AlignedBlock, NUM_PRIOR_VALUES> raw;
  enum BitDecodeType{
    TYPE_NZ_7x7,
    TYPE_EXP_7x7,
    TYPE_SIGN_7x7,
    TYPE_RES_7x7,
    TYPE_NZ_8x1,
    TYPE_EXP_8x1,
    TYPE_SIGN_8x1,
    TYPE_RES_8x1,
    TYPE_THRESH_8x1,
    TYPE_NZ_1x8,
    TYPE_EXP_1x8,
    TYPE_SIGN_1x8,
    TYPE_RES_1x8,
    TYPE_THRESH_1x8,
    TYPE_EXP_DC,
    TYPE_SIGN_DC,
    TYPE_RES_DC,
    NUM_TYPES
  };
  enum {
      OFFSET_BIT_TYPE,
      OFFSET_BIT_INDEX,
      OFFSET_ZZ_INDEX,
      OFFSET_COLOR,
      OFFSET_IS_X_ODD = OFFSET_COLOR + 1,
      OFFSET_IS_Y_ODD,
      OFFSET_IS_EDGE,
      OFFSET_HAS_LEFT,
      OFFSET_HAS_ABOVE,
      OFFSET_HAS_ABOVE_RIGHT,
      OFFSET_BEST_PRIOR,
      OFFSET_BEST_PRIOR_SCALED,
      OFFSET_BEST_PRIOR2,
      OFFSET_BEST_PRIOR2_SCALED,
      OFFSET_NUM_NONZEROS_LEFT,
      OFFSET_CUR_NZ_X,
      OFFSET_CUR_NZ_Y,
      OFFSET_NUM_NZ_X_LEFT,
      OFFSET_NUM_NZ_Y_LEFT,
      OFFSET_NZ_SCALED,
      OFFSET_SIGN_PREDICTION,
      OFFSET_VALUE_SO_FAR
  };
  enum {
      OFFSET_NONZERO = OFFSET_VALUE_SO_FAR + 1,
      OFFSET_RAW = OFFSET_VALUE_SO_FAR + 1 + NUM_PRIOR_VALUES,
      OFFSET_NEIGHBORING_PIXELS = OFFSET_VALUE_SO_FAR + 1 + NUM_PRIOR_VALUES * 64 + NUM_PRIOR_VALUES,
      PRIOR_SIZE = OFFSET_VALUE_SO_FAR + 1 + NUM_PRIOR_VALUES * 64 + NUM_PRIOR_VALUES + 16,
  };
  struct MeanMinMax {
      int16_t mean;
      int16_t min;
      int16_t max;
      MeanMinMax() {
          mean = 0;
          min = -1024;
          max = 1024;
      }
      static MeanMinMax BoolType() {
          return {0,0,1}; // sort of a lie
      }
      static MeanMinMax ZigzagType() {
          return {32,0,64}; // sort of a lie
      }
      static MeanMinMax custom_incl(int16_t mmin, int16_t mmax) {
          return {(int16_t)((mmin + mmax) / 2), mmin, mmax}; // sort of a lie
      }
  private:
      MeanMinMax(int16_t mmean, int16_t mmin, int16_t mmax) {
          mean = mmean;
          min = mmin;
          max = mmax;
      }
  };
  int16_t priors[PRIOR_SIZE];
  static MeanMinMax ranges[PRIOR_SIZE];
  static Sirikata::Array2d<uint16_t,
                           64,
                           OFFSET_RAW + 5 * NUM_PRIOR_VALUES> index_map_from_reduced_prior_to_universal_prior;
  UniversalPrior() {
      static_assert(OFFSET_IS_Y_ODD == OFFSET_IS_X_ODD + 1, "just making sure");
      static_assert(PRIOR_SIZE == 688, "just making sure prior space is 688 inputs");
      memset(priors, 0, sizeof(priors));
      for (int i = 0; i < 16; ++ i) {
          ranges[OFFSET_NEIGHBORING_PIXELS + i].mean = 0;
          ranges[OFFSET_NEIGHBORING_PIXELS + i].min = -128;
          ranges[OFFSET_NEIGHBORING_PIXELS + i].max = 127;
      }
      ranges[OFFSET_IS_X_ODD] = MeanMinMax::BoolType();
      ranges[OFFSET_IS_Y_ODD] = MeanMinMax::BoolType();
      ranges[OFFSET_HAS_LEFT] = MeanMinMax::BoolType();
      ranges[OFFSET_HAS_ABOVE] = MeanMinMax::BoolType();
      ranges[OFFSET_HAS_ABOVE_RIGHT] = MeanMinMax::BoolType();
      ranges[OFFSET_BEST_PRIOR_SCALED] = MeanMinMax::custom_incl(0, 10);
      ranges[OFFSET_BEST_PRIOR2_SCALED] = MeanMinMax::custom_incl(0, 10);
      ranges[OFFSET_BIT_TYPE] = MeanMinMax::custom_incl(0, NUM_TYPES - 1);
      ranges[OFFSET_BIT_INDEX] = MeanMinMax::custom_incl(0, 11);
      ranges[OFFSET_NUM_NZ_X_LEFT] = MeanMinMax::custom_incl(0, 7);
      ranges[OFFSET_NUM_NZ_Y_LEFT] = MeanMinMax::custom_incl(0, 7);
      ranges[OFFSET_CUR_NZ_X] = MeanMinMax::custom_incl(0, 7);
      ranges[OFFSET_CUR_NZ_Y] = MeanMinMax::custom_incl(0, 7);
      ranges[OFFSET_NZ_SCALED] = MeanMinMax::custom_incl(0, 6);
      ranges[OFFSET_ZZ_INDEX] = MeanMinMax::ZigzagType();
      ranges[OFFSET_NUM_NONZEROS_LEFT] = MeanMinMax::ZigzagType();
      ranges[OFFSET_SIGN_PREDICTION] = MeanMinMax::custom_incl(0, NUM_SIGN_PREDICTION-1);
      //ranges[OFFSET_VALUE_SO_FAR] = default


  }
    int16_t& bit_type();
    int16_t& bit_index();
    int16_t& value_so_far();
    int16_t& zz_index();
    int16_t& color();
    int16_t& nz_left();
    int16_t bit_type() const;
    int16_t bit_index() const;
    int16_t value_so_far() const;
    int16_t zz_index() const;
    int16_t color() const;
    int16_t nz_left() const;
  template<class Prior>void update_by_prior(uint8_t aligned_zz, const Prior&context) {
    priors[OFFSET_ZZ_INDEX] = aligned_zz;
    priors[OFFSET_BEST_PRIOR] = context.best_prior;
    priors[OFFSET_BEST_PRIOR_SCALED] = context.bsr_best_prior;
    priors[OFFSET_NZ_SCALED] = context.num_nonzeros_bin;
  }
  void set_7x7_nz_bit_id(uint8_t index, uint16_t value_so_far) {
    priors[OFFSET_VALUE_SO_FAR] =  value_so_far;
    priors[OFFSET_BIT_INDEX] = index;
    priors[OFFSET_BIT_TYPE] = TYPE_NZ_7x7;
    priors[OFFSET_ZZ_INDEX] = 0;
  }
  void set_7x7_exp_id(uint8_t index, uint8_t expected = 0) {  // is the bit length of the 7x7 AC equal to index?
    priors[OFFSET_VALUE_SO_FAR] = (index < expected ? 0 : (index == expected ? 1 : 2));
    priors[OFFSET_BIT_INDEX] = index;
    priors[OFFSET_BIT_TYPE] = TYPE_EXP_7x7;
  }
  void set_7x7_sign(SIGN_PREDICTION prediction) {
    priors[OFFSET_SIGN_PREDICTION] = static_cast<int16_t>(prediction);
    priors[OFFSET_BIT_TYPE] = TYPE_SIGN_7x7;
  }
  void set_7x7_residual(uint8_t index, int16_t value_so_far) {
    priors[OFFSET_BIT_INDEX] = index;
    priors[OFFSET_VALUE_SO_FAR] = value_so_far;
    priors[OFFSET_BIT_TYPE] = TYPE_RES_7x7;
  }

  void set_8x1_nz_bit_id(bool horiz, uint8_t index, int16_t value_so_far) {
    priors[OFFSET_VALUE_SO_FAR] =  value_so_far;
    priors[OFFSET_BIT_INDEX] = index;
    priors[OFFSET_BIT_TYPE] = horiz ? TYPE_NZ_8x1 : TYPE_NZ_1x8;
    priors[OFFSET_ZZ_INDEX] = 0;
  }
  void set_8x1_exp_id(bool horiz, uint8_t index) {
    priors[OFFSET_BIT_INDEX] = index;
    priors[OFFSET_BIT_TYPE] = horiz ? TYPE_EXP_8x1 : TYPE_EXP_1x8;
  }
  void set_8x1_sign(bool horiz, SIGN_PREDICTION prediction) {
    priors[OFFSET_SIGN_PREDICTION] = static_cast<int16_t>(prediction);
    priors[OFFSET_BIT_TYPE] = horiz ? TYPE_SIGN_8x1 : TYPE_SIGN_1x8;
  }
  void set_8x1_residual(bool horiz, uint8_t index, int16_t value_so_far) {
    priors[OFFSET_BIT_INDEX] = index;
    priors[OFFSET_VALUE_SO_FAR] = value_so_far;
    priors[OFFSET_BIT_TYPE] = horiz ? TYPE_RES_8x1 : TYPE_RES_1x8;
  }

  void set_dc_exp_id(uint8_t index) {
    priors[OFFSET_BIT_INDEX] = index;
    priors[OFFSET_BIT_TYPE] = TYPE_EXP_DC;
  }
  void set_dc_sign() {
    priors[OFFSET_BIT_INDEX] = 0;
    priors[OFFSET_BIT_TYPE] = TYPE_SIGN_DC;
  }
  void set_dc_residual(uint8_t index, int16_t value_so_far) {
    priors[OFFSET_BIT_INDEX] = index;
    priors[OFFSET_VALUE_SO_FAR] = value_so_far;
    priors[OFFSET_BIT_TYPE] = TYPE_RES_DC;
  }

  void update_coef(uint8_t index, int16_t val) {
    priors[OFFSET_RAW + 64 * CUR + index] = val;
  }
  void set_nonzero_edge(bool horizontal, uint8_t num_nonzero_edge) {
    if (horizontal) {
      priors[OFFSET_NUM_NZ_X_LEFT] = priors[OFFSET_CUR_NZ_X] = num_nonzero_edge;
    } else {
      priors[OFFSET_NUM_NZ_Y_LEFT] = priors[OFFSET_CUR_NZ_Y] = num_nonzero_edge;
    }
  }
  void update_nonzero_edge(bool horizontal, uint8_t lane) {
    if (horizontal) {
        priors[OFFSET_NUM_NZ_X_LEFT]--;
    } else {
        priors[OFFSET_NUM_NZ_Y_LEFT]--;
    }
  }
  void set_nonzeros7x7(uint8_t nz) {
    priors[OFFSET_NONZERO + CUR] = priors[OFFSET_NUM_NONZEROS_LEFT] = nz;
  }
  void update_nonzero(uint8_t bx, uint8_t by) {
    priors[OFFSET_NUM_NONZEROS_LEFT] -= 1;
    if (bx > priors[OFFSET_CUR_NZ_X]) {
      priors[OFFSET_CUR_NZ_X] = bx;
    }
    if (by > priors[OFFSET_CUR_NZ_Y]) {
      priors[OFFSET_CUR_NZ_Y] = by;
    }
  }
  template <class BlockContext> void init(
      const ChannelContext<BlockContext> &input,
      BlockType color_channel,
      bool left_present,
      bool above_present,
      bool above_right_present) {
    priors[OFFSET_COLOR] = (int)color_channel;
    priors[OFFSET_IS_X_ODD] = (input.jpeg_x & 1);
    priors[OFFSET_IS_Y_ODD] = (input.jpeg_y & 1);
    // edge is 1 if either up or left is next to an edge...and 2 if it's the edge
    priors[OFFSET_IS_EDGE] = (left_present && above_present && above_right_present) ? 0 : 1;
    priors[OFFSET_HAS_ABOVE] = above_present ? 1 : 0;
    priors[OFFSET_HAS_LEFT] = left_present ? 1 : 0;
    priors[OFFSET_HAS_ABOVE_RIGHT] = above_right_present ? 1 : 0;
    priors[OFFSET_NONZERO + CUR] = 0;
    const size_t offset = OFFSET_RAW;
    using namespace std;
    if (left_present) {
        for (int i = 0; i < 8;++i) {
            priors[OFFSET_NEIGHBORING_PIXELS + i] = (input.at(0).neighbor_context_left_unchecked().vertical_ptr_except_7()[i] >> 3) - 128; // moved to between -128 and 127
            always_assert(OFFSET_NEIGHBORING_PIXELS + i < PRIOR_SIZE);
        }
        priors[OFFSET_NONZERO + LEFT] = input.at(0).nonzeros_left_7x7_unchecked();
        memcpy(&priors[offset + 64 * LEFT], input.at(0).left_unchecked().raw_data(),
               64 * sizeof(int16_t));
    }
    if (above_present) {
        for (int i = 0; i < 8;++i) {
            priors[OFFSET_NEIGHBORING_PIXELS + i + 8] = (input.at(0).neighbor_context_above_unchecked().horizontal_ptr()[i] >> 3) - 128; // moved to between -128 and 127
            always_assert(OFFSET_NEIGHBORING_PIXELS + i + 8 < PRIOR_SIZE);
        }
        priors[OFFSET_NONZERO + ABOVE] = input.at(0).nonzeros_above_7x7_unchecked();
        memcpy(&priors[offset + 64 * ABOVE], input.at(0).above_unchecked().raw_data(),
               64 * sizeof(int16_t));
    }
    if (above_right_present) {
        priors[OFFSET_NONZERO + ABOVE_RIGHT] = input.at(0).nonzeros_above_right_7x7_unchecked();
        memcpy(&priors[offset + 64 * ABOVE_RIGHT], input.at(0).above_right_unchecked().raw_data(),
               64 * sizeof(int16_t));
    }
    if (left_present && above_present) {
        memcpy(&priors[offset + 64 * ABOVE_LEFT], input.at(0).above_left_unchecked().raw_data(),
               64 * sizeof(int16_t));
    }
    if (left_present && color_channel != BlockType::Y) {
      priors[OFFSET_NONZERO + LUMA1] = input.at(1).nonzeros_left_7x7_unchecked();
        memcpy(&priors[offset + 64 * LUMA1], input.at(1).left_unchecked().raw_data(),
               64 * sizeof(int16_t));
    }
    if (above_present && color_channel != BlockType::Y) {
      priors[OFFSET_NONZERO + LUMA2] = input.at(1).nonzeros_above_7x7_unchecked();
      memcpy(&priors[offset + 64 * LUMA2], input.at(1).above_unchecked().raw_data(),
             64 * sizeof(int16_t));
    }
    if (left_present && above_present && color_channel != BlockType::Y) {
      priors[OFFSET_NONZERO + LUMA3] = input.at(1).nonzeros_above_left_7x7_unchecked();
      memcpy(&priors[offset + 64 * LUMA3], input.at(1).above_left_unchecked().raw_data(),
             64 * sizeof(int16_t));
    }
    memcpy(&priors[offset + 64 * LUMA0], input.at(1).here().raw_data(),
           64 * sizeof(int16_t));
    priors[OFFSET_NONZERO + LUMA0] = input.at(1).num_nonzeros_here->num_nonzeros();
    memcpy(&priors[offset + 64 * CHROMA], input.at(2).here().raw_data(),
           64 * sizeof(int16_t));
    priors[OFFSET_NONZERO + CHROMA] = input.at(2).num_nonzeros_here->num_nonzeros();
  }
<<<<<<< HEAD

  template<BlockType B = BlockType::Y> float predict_at_index(int index) const;

  std::pair<int64_t, int64_t> _compute_index() const { return {0, 0}; }
  template<typename Arg0, typename... Args>
  std::pair<int64_t, int64_t> _compute_index(Arg0&& arg0, Args&&... args) const {
    auto result = _compute_index(args...);
    const auto cur_range = (ranges[arg0].max - ranges[arg0].min + 1);
    // TODO: probably could assert the range.
    return std::make_pair((priors[arg0] - ranges[arg0].min) + cur_range * result.first,
                          result.second * cur_range);
  }
  template<int... offsets> uint16_t compute_index() const {
    const auto ret = _compute_index(offsets...);
    // TODO: probably could assert ret.second is bounded from above by the # of bins.
    return ret.first;
  }
=======
    static uint16_t map_from_aligned_zigzag_and_reduced_prior_to_universal_prior_index(
            uint8_t zz_index,
            size_t reduced_index) {
        return index_map_from_reduced_prior_to_universal_prior.at(zz_index, reduced_index);
    }
>>>>>>> 197a66ae
};
template <class BranchArray> void set_branch_array_identity(BranchArray &branches) {
    auto begin = branches.begin();
    auto end = branches.end();
    set_branch_range_identity(begin, end);
    /*
    for (;false&&begin != end; ++begin) {
        begin->set_identity();
    }*/
}
struct Model
{
    Sirikata::Array4d<Branch,
                      UniversalPrior::NUM_TYPES,
                      12,
                      2,// color
                      256 *32> *univ_prob_array_base;

    Sirikata::Array6d<Branch,
                      UniversalPrior::NUM_TYPES,
                      12,
                      3,// color
                      64, // zz_index(or 0)
                      32,
                      3> *univ_prob_array_draconian; //actual value
    char backing_store[sizeof(*univ_prob_array_draconian) > sizeof(*univ_prob_array_base)?
                       sizeof(*univ_prob_array_draconian) : sizeof(*univ_prob_array_base)];
  Model() {
      if (g_draconian) {
          univ_prob_array_draconian = (Sirikata::Array6d<Branch,
                      UniversalPrior::NUM_TYPES,
                      12,
                      3,// color
                      64, // zz_index(or 0)
                      32,
                                       3>*)&backing_store[0];
          univ_prob_array_base = NULL;
      } else {
          univ_prob_array_base = (Sirikata::Array4d<Branch,
                      UniversalPrior::NUM_TYPES,
                      12,
                      2,// color
                                  256 *32>*)&backing_store[0];
          univ_prob_array_draconian = NULL;
      }
  }
  void set_tables_identity() {
      if (g_draconian) {
          set_branch_array_identity(*univ_prob_array_draconian);
      } else {
          set_branch_array_identity(*univ_prob_array_base);
      }
  }
  typedef Sirikata::Array3d<Branch, BLOCK_TYPES, 4, NUMERIC_LENGTH_MAX> SignCounts;
  SignCounts sign_counts_;

  template <typename lambda>
  void forall( const lambda & proc )
  {
      if (!g_draconian) {
              univ_prob_array_base->foreach(proc);
      }else {
          univ_prob_array_draconian->foreach(proc);
      }
  }
    enum Printability{
        PRINTABLE_INSIGNIFICANT = 1,
        PRINTABLE_OK = 2,
        CLOSE_TO_50 = 4,
        CLOSE_TO_ONE_ANOTHER = 8
    };
    struct PrintabilitySpecification {
        uint64_t printability_bitmask;
        double tolerance;
        uint64_t min_samples;
    };
    const Model& debug_print(const Model* other, PrintabilitySpecification spec)const;



  static const char* bit_decode_type_to_str(UniversalPrior::BitDecodeType t) {
    switch (t) {
    case (UniversalPrior::TYPE_NZ_7x7): return "TYPE_NZ_7x7";
    case (UniversalPrior::TYPE_EXP_7x7): return "TYPE_EXP_7x7";
    case (UniversalPrior::TYPE_SIGN_7x7): return "TYPE_SIGN_7x7";
    case (UniversalPrior::TYPE_RES_7x7): return "TYPE_RES_7x7";
    case (UniversalPrior::TYPE_NZ_8x1): return "TYPE_NZ_8x1";
    case (UniversalPrior::TYPE_EXP_8x1): return "TYPE_EXP_8x1";
    case (UniversalPrior::TYPE_SIGN_8x1): return "TYPE_SIGN_8x1";
    case (UniversalPrior::TYPE_RES_8x1): return "TYPE_RES_8x1";
    case (UniversalPrior::TYPE_NZ_1x8): return "TYPE_NZ_1x8";
    case (UniversalPrior::TYPE_EXP_1x8): return "TYPE_EXP_1x8";
    case (UniversalPrior::TYPE_SIGN_1x8): return "TYPE_SIGN_1x8";
    case (UniversalPrior::TYPE_RES_1x8): return "TYPE_RES_1x8";
    case (UniversalPrior::TYPE_EXP_DC): return "TYPE_EXP_DC";
    case (UniversalPrior::TYPE_SIGN_DC): return "TYPE_SIGN_DC";
    case (UniversalPrior::TYPE_RES_DC): return "TYPE_RES_DC";
    case (UniversalPrior::TYPE_THRESH_8x1): return "TYPE_THRESH_8x1";
    case (UniversalPrior::TYPE_THRESH_1x8): return "TYPE_THRESH_1x8";
    default: return "UNKNOWN";
    }
  }

  template<typename Array4DType> static void printArraySummary(const Array4DType& array) {
    constexpr auto size = Array4DType::size();
    int64_t count = 1;
    for (uint32_t i = 0; i < Array4DType::dimension(); i++) {
      if (i != 0) printf(" x ");
            printf("%d", size.at(i));
            if (i != 0) count *= size.at(i);
    }
    printf(" = %lld) =====\n", count);
    for (uint32_t i = 0; i < size.at(0); i++) {
      printf(" TYPE %s\n", bit_decode_type_to_str(static_cast<UniversalPrior::BitDecodeType>(i)));
      // Iterate through all bins and build a histogram
      auto* b = array.begin() + i * count; // should be of type Branch
      constexpr int HIST_BINS = 10;
      int64_t histogram[HIST_BINS] = {0}; // 50%-100% cut into 10 bins
      for (int64_t c = 0; c < count; c++) {
        auto prob_shifted = (b[c].prob() > 128u) ? (b[c].prob() - 128u) : (128u - b[c].prob());
        auto bin = (prob_shifted * HIST_BINS) / 129;
        histogram[bin] += std::max<int64_t>(b[c].total_count() - 2, 0);
      }
      for (int i = 0; i < HIST_BINS; i++) {
        printf("Bin %2d (%2d-%2d): %lld\n", i,
               50 + 50 * i / HIST_BINS,
               50 + 50 * (i + 1) / HIST_BINS,
               histogram[i]);
      }
    }
  }
  virtual ~Model() {
    printArraySummary(univ_prob_array_base);
  }
};

enum ContextTypes{
    ZDSTSCAN,
    ZEROS7x7,
    EXPDC,
    RESDC,
    SIGNDC,
    EXP7x7,
    RES7x7,
    SIGN7x7,
    ZEROS1x8,
    ZEROS8x1,
    EXP8,
    THRESH8,
    RES8,
    SIGN8,
    NUMCONTEXT
};
#if 0
struct Context {
    enum {
        H = 2448,
        W = 3264
    };
    int cur_cmp;
    int cur_jpeg_x;
    int cur_jpeg_y;
    ContextTypes annot;
    int p[3][H/8][W/8][8][8][NUMCONTEXT][3];
};
extern Context *gctx;
#define ANNOTATION_ENABLED
#define ANNOTATE_CTX(bpos,annot_type,ctxnum,value) \
    (gctx->annot = annot_type, \
     gctx->p[gctx->cur_cmp][gctx->cur_jpeg_y][gctx->cur_jpeg_x][bpos/8][bpos%8][annot_type][ctxnum] = value)
#else
#define ANNOTATE_CTX(bpos, annot_type, ctxnum, value)
#endif

class Slice;
void optimize_model(Model&model);
void serialize_model(const Model & model, int output_fd);
void reset_model(Model &model);
void normalize_model(Model &model);
void load_model(Model &model, const char* filename);
#ifdef _WIN32
#define WINALIGN16 __declspec(align(16))
#define UNIXALIGN16
#else
#define WINALIGN16
#define UNIXALIGN16 __attribute__((aligned(16)))
#endif
class ProbabilityTablesBase {
protected:
    Model model_;

    static WINALIGN16 int32_t icos_idct_edge_8192_dequantized_x_[(int)ColorChannel::NumBlockTypes][64] UNIXALIGN16;

    static WINALIGN16 int32_t icos_idct_edge_8192_dequantized_y_[(int)ColorChannel::NumBlockTypes][64] UNIXALIGN16;

    static WINALIGN16 int32_t icos_idct_linear_8192_dequantized_[(int)ColorChannel::NumBlockTypes][64] UNIXALIGN16;

    static WINALIGN16 uint16_t quantization_table_[(int)ColorChannel::NumBlockTypes][64] UNIXALIGN16;

    static WINALIGN16 uint16_t freqmax_[(int)ColorChannel::NumBlockTypes][64] UNIXALIGN16;

    static WINALIGN16 uint8_t bitlen_freqmax_[(int)ColorChannel::NumBlockTypes][64] UNIXALIGN16;

    static WINALIGN16 uint8_t min_noise_threshold_[(int)ColorChannel::NumBlockTypes][64] UNIXALIGN16;

public:
    Model &model() {return model_;}
    void load_probability_tables();
    static uint16_t* quantization_table(uint8_t color) {
        return quantization_table_[color];
    }

    static uint16_t quantization_table(uint8_t color, uint8_t coef) {
        return quantization_table_[color][coef];
    }
    static uint16_t freqmax(uint8_t color, uint8_t coef) {
        return freqmax_[color][coef];
    }
    static uint8_t bitlen_freqmax(uint8_t color, uint8_t coef) {
        return bitlen_freqmax_[color][coef];
    }
    static uint8_t min_noise_threshold(uint8_t color, uint8_t coef) {
        return min_noise_threshold_[color][coef];
    }
    static void set_quantization_table(BlockType color, const unsigned short quantization_table[64]) {
        for (int i = 0; i < 64; ++i) {
            quantization_table_[(int)color][i] = quantization_table[zigzag[i]];
        }
        for (int pixel_row = 0; pixel_row < 8; ++pixel_row) {
            for (int i = 0; i < 8; ++i) {
                icos_idct_linear_8192_dequantized((int)color)[pixel_row * 8 + i] = icos_idct_linear_8192_scaled[pixel_row * 8 + i] * quantization_table_[(int)color][i];
                icos_idct_edge_8192_dequantized_x((int)color)[pixel_row * 8 + i] = icos_base_8192_scaled[i * 8] * quantization_table_[(int)color][i * 8 + pixel_row];
                icos_idct_edge_8192_dequantized_y((int)color)[pixel_row * 8 + i] = icos_base_8192_scaled[i * 8] * quantization_table_[(int)color][pixel_row * 8 + i];
            }
        }
        static const unsigned short int freqmax[] =
        {
            1024, 931, 985, 968, 1020, 968, 1020, 1020,
            932, 858, 884, 840, 932, 838, 854, 854,
            985, 884, 871, 875, 985, 878, 871, 854,
            967, 841, 876, 844, 967, 886, 870, 837,
            1020, 932, 985, 967, 1020, 969, 1020, 1020,
            969, 838, 878, 886, 969, 838, 969, 838,
            1020, 854, 871, 870, 1010, 969, 1020, 1020,
            1020, 854, 854, 838, 1020, 838, 1020, 838
        };
        for (int coord = 0; coord < 64; ++coord) {
            freqmax_[(int)color][coord] = (freqmax[coord] + quantization_table_[(int)color][coord] - 1)
                / quantization_table_[(int)color][coord];
            uint8_t max_len = uint16bit_length(freqmax_[(int)color][coord]);
            bitlen_freqmax_[(int)color][coord] = max_len;
            if (max_len > (int)RESIDUAL_NOISE_FLOOR) {
                min_noise_threshold_[(int)color][coord] = max_len - RESIDUAL_NOISE_FLOOR;
            }
        }
    }
    static int32_t *icos_idct_edge_8192_dequantized_x(int color) {
        return icos_idct_edge_8192_dequantized_x_[(int)color];
    }
    static int32_t *icos_idct_edge_8192_dequantized_y(int color) {
        return icos_idct_edge_8192_dequantized_y_[(int)color];
    }
    static int32_t *icos_idct_linear_8192_dequantized(int color) {
        return icos_idct_linear_8192_dequantized_[(int)color];
    }
    struct CoefficientContext {
        int best_prior; //lakhani or aavrg depending on coefficient number
        uint8_t num_nonzeros_bin; // num_nonzeros mapped into a bin
        uint8_t bsr_best_prior;
    };
    enum {
        VECTORIZE = ::VECTORIZE,
        MICROVECTORIZE = ::MICROVECTORIZE
    };
};

#define USE_TEMPLATIZED_COLOR
#ifdef USE_TEMPLATIZED_COLOR
#define TEMPLATE_ARG_COLOR0 BlockType::Y
#define TEMPLATE_ARG_COLOR1 BlockType::Cb
#define TEMPLATE_ARG_COLOR2 BlockType::Cr
#define TEMPLATE_ARG_COLOR3 BlockType::Ck

#else
#define TEMPLATE_ARG_COLOR0 BlockType::Y
#define TEMPLATE_ARG_COLOR1 BlockType::Y
#define TEMPLATE_ARG_COLOR2 BlockType::Y
#define TEMPLATE_ARG_COLOR3 BlockType::Y
#endif
template <bool all_present, BlockType
#ifdef USE_TEMPLATIZED_COLOR
              color
#else
              deprecated_color
#endif
>
class ProbabilityTables
{
private:
    typedef ProbabilityTablesBase::CoefficientContext CoefficientContext;
public:
    const bool left_present;
    const bool above_present;
    const bool above_right_present;
#ifdef USE_TEMPLATIZED_COLOR
    enum {
        COLOR = (int)color
    };
    ProbabilityTables(BlockType kcolor,
                      bool in_left_present,
                      bool in_above_present,
                      bool in_above_right_present)
        : left_present(in_left_present),
          above_present(in_above_present),
          above_right_present(in_above_right_present) {
       always_assert((left_present && above_present && above_right_present) == all_present);
       always_assert(kcolor == color);
    }
#else
    const BlockType COLOR;
    ProbabilityTables(BlockType color,
                      bool in_left_present,
                      bool in_above_present,
                      bool in_above_right_present)
        : left_present(in_left_present),
          above_present(in_above_present),
          above_right_present(in_above_right_present),
          COLOR(color) {
        always_assert((left_present && right_present && above_right_present) == all_present);
        static_assert((int)deprecated_color == 0, "Using dynamic color");
    }
#endif
    void reset(ProbabilityTablesBase&base) {
        reset_model(base.model());
    }
    void load(ProbabilityTablesBase&base, const char * filename) {
        load_model(base.model(), filename);
    }
    /*
    bool allowed_prior_zz_index(uint8_t typ, uint8_t prior_zz_index, uint8_t cur_zz_index) {
        uint8_t cur_raster = aligned_to_raster(cur_zz_index);
        uint8_t prior_raster = aligned_to_raster(prior_zz_index);
        if (typ >= UniversalPrior::LUMA0) {
            uint8_t cur_x = cur_raster & 7;
            uint8_t cur_y = (cur_raster >> 3);
            uint8_t prior_x = cur_raster & 7;
            uint8_t prior_y = (cur_raster >> 3);
            return prior_raster == cur_raster || (cur_x == prior_x && (prior_y << 1) == cur_y)
                || (cur_x == prior_x && (cur_y << 1) == prior_y)
                || (cur_y == prior_y && (prior_x << 1) == cur_x)
                || (cur_y == prior_y && (cur_x << 1) == prior_x);
        }else {
            return prior_raster + 1 == cur_raster || prior_raster == cur_raster || prior_raster == cur_raster + 1 || prior_raster == cur_raster + 8 || prior_raster + 8 == cur_raster;
        }
    }*/
    int color_index() {
        if (BLOCK_TYPES == 2) {
            if (0 == (int)COLOR) {
                return 0;
            }
            return 1;
        } else {
            return std::min((int)(BLOCK_TYPES - 1), (int)COLOR);
        }
    }
    ProbabilityTablesBase::CoefficientContext update_coefficient_context7x7(int coord,
                                       int aligned_zz,
                                       const ConstBlockContext block, uint8_t num_nonzeros_left) {
        ProbabilityTablesBase::CoefficientContext retval;
        retval.best_prior = compute_aavrg(coord, aligned_zz, block);
        retval.num_nonzeros_bin = num_nonzeros_to_bin(num_nonzeros_left);
        retval.bsr_best_prior = bit_length(std::min(abs(retval.best_prior), 1023));
        return retval;
    }
    ProbabilityTablesBase::CoefficientContext update_coefficient_context7x7_precomp(int aligned_zz,
                                       int aavrg,
                                       const ConstBlockContext block, uint8_t num_nonzeros_left) {
        ProbabilityTablesBase::CoefficientContext retval;
        dev_assert(aavrg == compute_aavrg(aligned_to_raster.at(aligned_zz), aligned_zz, block));
        //This was to make sure the code was right compute_aavrg_vec(aligned_zz, block);
        retval.best_prior = aavrg;
        retval.num_nonzeros_bin = num_nonzeros_to_bin(num_nonzeros_left);
        retval.bsr_best_prior = bit_length(std::min(abs(retval.best_prior), 1023));
        return retval;
    }
    ProbabilityTablesBase::CoefficientContext update_coefficient_context8(uint8_t coefficient,
                                                   const ConstBlockContext block, uint8_t num_nonzeros_x) {
        CoefficientContext retval = {0, 0, 0};
        if (MICROVECTORIZE) {
            retval.best_prior = (coefficient & 7)
            ? compute_lak_horizontal(block, coefficient) : compute_lak_vertical(block, coefficient);
        } else {
            retval.best_prior = compute_lak(block, coefficient);
        }
        retval.num_nonzeros_bin = num_nonzeros_x;
        retval.bsr_best_prior = bit_length(std::min(abs(retval.best_prior), 1023));
        return retval;
    }
    ProbabilityTablesBase::CoefficientContext update_coefficient_context8_horiz(uint8_t coefficient,
                                                   const ConstBlockContext block, uint8_t num_nonzeros_x) {
        CoefficientContext retval = {0, 0, 0};
        retval.best_prior = compute_lak_horizontal(block, coefficient);
        retval.num_nonzeros_bin = num_nonzeros_x;
        retval.bsr_best_prior = bit_length(std::min(abs(retval.best_prior), 1023));
        return retval;
    }
    ProbabilityTablesBase::CoefficientContext update_coefficient_context8_vert(uint8_t coefficient,
                                                   const ConstBlockContext block, uint8_t num_nonzeros_x) {
        CoefficientContext retval = {0, 0, 0};
        retval.best_prior = compute_lak_vertical(block, coefficient);
        retval.num_nonzeros_bin = num_nonzeros_x;
        retval.bsr_best_prior = bit_length(std::min(abs(retval.best_prior), 1023));
        return retval;
    }
#define INSTANTIATE_TEMPLATE_METHOD(N)  \
    ProbabilityTablesBase::CoefficientContext update_coefficient_context8_templ##N(const ConstBlockContext block, \
                                                   uint8_t num_nonzeros_x) { \
        ProbabilityTablesBase::CoefficientContext retval = {0, 0, 0};     \
        retval.best_prior = compute_lak_templ<N>(block); \
        retval.num_nonzeros_bin = num_nonzeros_x; \
        retval.bsr_best_prior = bit_length(std::min(abs(retval.best_prior), 1023)); \
        return retval; \
    }
    INSTANTIATE_TEMPLATE_METHOD(1)
    INSTANTIATE_TEMPLATE_METHOD(2)
    INSTANTIATE_TEMPLATE_METHOD(3)
    INSTANTIATE_TEMPLATE_METHOD(4)
    INSTANTIATE_TEMPLATE_METHOD(5)
    INSTANTIATE_TEMPLATE_METHOD(6)
    INSTANTIATE_TEMPLATE_METHOD(7)
    INSTANTIATE_TEMPLATE_METHOD(8)
    INSTANTIATE_TEMPLATE_METHOD(16)
    INSTANTIATE_TEMPLATE_METHOD(24)
    INSTANTIATE_TEMPLATE_METHOD(32)
    INSTANTIATE_TEMPLATE_METHOD(40)
    INSTANTIATE_TEMPLATE_METHOD(48)
    INSTANTIATE_TEMPLATE_METHOD(56)

    void update_universal_prob(ProbabilityTablesBase&pt, const UniversalPrior&uprior,
                               Branch& selected_branch, int bit) {
        ++num_univ_prior_updates;
        uint32_t array_index = 0;
        if (g_draconian) {
            uint8_t zz = 0;
            if (g_collapse_zigzag == false) {
                zz = uprior.priors[UniversalPrior::OFFSET_ZZ_INDEX];
            }
            array_index = &selected_branch - &pt.model().univ_prob_array_draconian
            ->at(uprior.priors[UniversalPrior::OFFSET_BIT_TYPE],
                uprior.priors[UniversalPrior::OFFSET_BIT_INDEX],
                uprior.priors[UniversalPrior::OFFSET_COLOR],
                zz,
                0,
                0);
            array_index /= MAX_PREDICTOR_RETURN; // ignore the NN component
            always_assert(array_index < 32 && "Must seek within draconian array");
        }else {
            array_index = &selected_branch - &pt.model().univ_prob_array_base
                  ->at(uprior.priors[UniversalPrior::OFFSET_BIT_TYPE],
                      uprior.priors[UniversalPrior::OFFSET_BIT_INDEX],
                      uprior.priors[UniversalPrior::OFFSET_COLOR]?1:0,
                      0);
        }
        if (g_print_priors == false && g_binary_priors == NULL) {
            return;
        }
        always_assert(g_threaded == false && "Do not support printing arrays with multithreading");
        int16_t output[UniversalPrior::PRIOR_SIZE + 4] = {0};
	always_assert(bit == 0 || bit == 1);
        output[0] = bit;
        output[1] = selected_branch.true_count();
        output[2] = selected_branch.false_count();
        output[3] = array_index;
        int counter = 4;
        int original_counter = counter;
	auto gpc = ++global_print_counter;
	bool first = (gpc == 1);
	size_t num_priors_to_print = UniversalPrior::PRIOR_SIZE;
        if (g_print_reduced_prior) {
            num_priors_to_print = UniversalPrior::index_map_from_reduced_prior_to_universal_prior.size()[1];
            always_assert(num_priors_to_print == 0x51);
        }
        auto reverse_map_slice = UniversalPrior::index_map_from_reduced_prior_to_universal_prior.at(uprior.priors[UniversalPrior::OFFSET_ZZ_INDEX]);
        for (size_t loop_index = 0; loop_index < num_priors_to_print; ++loop_index) {
            size_t prior_index = loop_index;
            if (g_print_reduced_prior) {
                prior_index = reverse_map_slice[loop_index];
            }
            int16_t tmp_output = uprior.priors[prior_index];
#if DO_INPUT_SCALING
            if (uprior.ranges[prior_index].min == 0 && uprior.ranges[prior_index].max == 1) {
                if (uprior.priors[prior_index]) {
                    tmp_output = 1023;
                } else {
                    tmp_output = -1024;
                }
            } else if (uprior.ranges[prior_index].min != -1024 || uprior.ranges[prior_index].max != 1024) {
                int16_t del = uprior.priors[prior_index] - uprior.ranges[prior_index].mean;
                int16_t mul = 2048 / (uprior.ranges[prior_index].max - uprior.ranges[prior_index].min);
                if (mul > 0) {
                    del *= mul;
                }
                tmp_output = del;
            }
#endif
            counter = loop_index + 4;
            output[counter] = tmp_output;
        }
        ++counter;
        if (first) {
	    gpc = ++global_print_counter;
            if (g_binary_priors) {
                int16_t sub_output[UniversalPrior::PRIOR_SIZE + 4];
                for (int i = 0; i < counter ;++i) {
                    sub_output[i] = i < original_counter ? original_counter : counter;
                }
                ssize_t bytes_left = counter * sizeof(output[0]);
                const char * data = (const char*)sub_output;
                while(bytes_left) {
                    int written = write(fileno(g_binary_priors), data, bytes_left);
                    if (written > 0) {
                        bytes_left -= written;
                        data += written;
                    }
                    if (written < 0 && errno != EINTR) {
                        always_assert(written >= 0 && "Error writing binary priors");
                    }
                }
            }
        }
	always_assert(gpc == 2);
        if (g_binary_priors) {
	    always_assert(counter == 0x55);
	    always_assert(counter == 85);
            ssize_t bytes_left = counter * sizeof(output[0]);
            const char * data = (const char*)output;
	    always_assert(output[0] == 0 || output[0] == 1);
            while(bytes_left) {
                int written = write(fileno(g_binary_priors), data, bytes_left);
                if (written > 0) {
                    bytes_left -= written;
                    data += written;
                } else {
		  always_assert(written > 0 && "Error with writout");
		}
		always_assert(data[0] == 1 || data[0] == 0);
		always_assert(data[1] == 0);
		always_assert(written == 0x55 * 2);
                if (written < 0 && errno != EINTR) {
                    always_assert(written >= 0 && "Error writing binary priors");
                }
            }
        }else {
            fprintf(stderr, "%d", output[0]);
            for (size_t i= 1; i < counter * sizeof(output[0]); ++i) {
                fprintf(stderr, ",%d", (int)output[i]);
            }
            fprintf(stderr, "\n");
        }
	always_assert(--global_print_counter == 1);
    }
    template<unsigned int bits> uint8_t to_u(int16_t val) {
        return val&((1<< bits) - 1);
    }
    template<unsigned int bits> uint8_t to_s(int16_t val) {
        int16_t uval;
        if (val < 0) {
            uval = -val;
            return 1 + (to_u<bits - 1>(uval) << 1);
        } else {
            uval = val;
            return to_u<bits - 1>(uval) << 1;
        }
    }
    template<unsigned int bits> uint8_t to_a(int16_t val) {
        int16_t uval;
        if (val < 0) {
            uval = -val;
        } else {
            uval = val;
        }
        return to_u<bits>(uval);
    }
    template<unsigned int bits> uint8_t clamp_u(int16_t val) {
        if (val >= (1 << bits)) {
            return (1<<bits) - 1;
        }
        return val;
    }
    template<unsigned int bits> uint8_t clamp_s(int16_t val) {
        int16_t uval;
        if (val < 0) {
            uval = -val;
            return 1 + (clamp_u<bits - 1>(uval) << 1);
        } else {
            uval = val;
            return clamp_u<bits - 1>(uval) << 1;
        }
    }
    template<unsigned int bits> uint8_t clamp_a(int16_t val) {
        int16_t uval;
        if (val < 0) {
            uval = -val;
        } else {
            uval = val;
        }
        return clamp_u<bits>(uval);
    }
    // this takes everything to the right of the msb started with the second most significant bit
    template<unsigned int bits> uint8_t lclamp_u(int16_t val) {
        int len = uint16bit_length(val);
        uint8_t retval = 0;
        int shift = 0;
        for (int index = len - 1; index >= 0; --index) {
            if ((val << index)) {
                retval |= (1 << shift);
            }
            ++shift;
        }
        return retval;
    }
    enum PredictorReturn {
        VERY_ZERO,
        UNCLEAR,
        VERY_ONE,
        MAX_PREDICTOR_RETURN
    };
    PredictorReturn get_adv_prediction(const UniversalPrior&uprior) const {
        int32_t bit_number = g_bit_number.load();
        ExternalProbEstimate val = {bit_number, 128};
        auto where = std::lower_bound(external_prob_estimate.begin(), external_prob_estimate.end(), val);
        if (where != external_prob_estimate.end()) {
            if (where->vbit_number == bit_number) {
               always_assert(!g_threaded && "Do not support external probability arrays in multithread mode");
               if (where->probability_byte > 192) {
                    return VERY_ONE;
                } else if (where->probability_byte < 64) {
                    return VERY_ZERO;
                }
            }
        }
        return UNCLEAR;
    }
    Branch& get_universal_prob(ProbabilityTablesBase&pt, const UniversalPrior&uprior) {
        ++g_bit_number;
        ++num_univ_prior_gets;
        switch (uprior.priors[UniversalPrior::OFFSET_BIT_TYPE]) {
          case UniversalPrior::TYPE_NZ_8x1:
        case UniversalPrior::TYPE_NZ_1x8: {
             int16_t num_item_left = uprior.priors[UniversalPrior::OFFSET_BIT_TYPE]==UniversalPrior::TYPE_NZ_8x1?UniversalPrior::OFFSET_CUR_NZ_X:UniversalPrior::OFFSET_CUR_NZ_Y;
              if (g_draconian) {
                  return pt.model().univ_prob_array_draconian
                  ->at(uprior.priors[UniversalPrior::OFFSET_BIT_TYPE],
                      uprior.priors[UniversalPrior::OFFSET_BIT_INDEX],
                      uprior.priors[UniversalPrior::OFFSET_COLOR],
                      0,
                      clamp_u<3>(uprior.priors[num_item_left]) + 8 * (clamp_u<2>(uprior.priors[UniversalPrior::OFFSET_VALUE_SO_FAR])),
                      get_adv_prediction(uprior));
              } else {
                  return pt.model().univ_prob_array_base
                  ->at(uprior.priors[UniversalPrior::OFFSET_BIT_TYPE],
                      uprior.priors[UniversalPrior::OFFSET_BIT_INDEX],
                      uprior.priors[UniversalPrior::OFFSET_COLOR]?1:0,
                      uprior.priors[num_item_left] + 8 * (
                          (uprior.priors[UniversalPrior::OFFSET_NONZERO + UniversalPrior::CUR] + 3) / 7
                          + 10 * uprior.priors[UniversalPrior::OFFSET_VALUE_SO_FAR]));

              }
        }
          case UniversalPrior::TYPE_NZ_7x7:
              {
                  uint32_t i1 = num_nonzeros_to_bin((uprior.priors[UniversalPrior::OFFSET_NONZERO + UniversalPrior::ABOVE] + 1)/2);
                  if (uprior.priors[UniversalPrior::OFFSET_HAS_ABOVE] && uprior.priors[UniversalPrior::OFFSET_HAS_LEFT]) {
                      i1 = num_nonzeros_to_bin((uprior.priors[UniversalPrior::OFFSET_NONZERO + UniversalPrior::ABOVE] + uprior.priors[UniversalPrior::OFFSET_NONZERO + UniversalPrior::LEFT] + 2) / 4);
                  } else if (uprior.priors[UniversalPrior::OFFSET_HAS_LEFT]) {
                      i1 = num_nonzeros_to_bin((uprior.priors[UniversalPrior::OFFSET_NONZERO + UniversalPrior::LEFT] + 1)/2);
                  }
                  //uint32_t i1 = num_nonzeros_to_bin((uprior.priors[UniversalPrior::OFFSET_NONZERO + UniversalPrior::LUMA0] + uprior.priors[UniversalPrior::OFFSET_NONZERO + UniversalPrior::CHROMA] + 2) / 4);
                  uint32_t i2 = uprior.priors[UniversalPrior::OFFSET_VALUE_SO_FAR];
                  if (g_draconian) {
                      uint8_t ri2 = lclamp_u<3>(i2);
                      if (ri2 >= 5) {
                          ri2 = 5;
                      }
                      return pt.model().univ_prob_array_draconian
                      ->at(uprior.priors[UniversalPrior::OFFSET_BIT_TYPE],
                          uprior.priors[UniversalPrior::OFFSET_BIT_INDEX],
                          uprior.priors[UniversalPrior::OFFSET_COLOR],
                          0,
                          clamp_u<5>(i1 + 6 * ri2),
                          get_adv_prediction(uprior));

                  } else {
                      return pt.model().univ_prob_array_base
                      ->at(uprior.priors[UniversalPrior::OFFSET_BIT_TYPE],
                          uprior.priors[UniversalPrior::OFFSET_BIT_INDEX],
                          uprior.priors[UniversalPrior::OFFSET_COLOR]?1:0,
                          (i1 + 6 * i2));
                  }
              }
          case UniversalPrior::TYPE_EXP_7x7:
              if (g_draconian) {

                      return pt.model().univ_prob_array_draconian
                      ->at(uprior.priors[UniversalPrior::OFFSET_BIT_TYPE],
                          uprior.priors[UniversalPrior::OFFSET_BIT_INDEX],
                          uprior.priors[UniversalPrior::OFFSET_COLOR],
                          g_collapse_zigzag? 0 : uprior.priors[UniversalPrior::OFFSET_ZZ_INDEX],
                          std::min(uprior.priors[UniversalPrior::OFFSET_NZ_SCALED] + 5 * uprior.priors[UniversalPrior::OFFSET_BEST_PRIOR_SCALED], 31),
                          get_adv_prediction(uprior));
              } else {
                      return pt.model().univ_prob_array_base
                      ->at(uprior.priors[UniversalPrior::OFFSET_BIT_TYPE],
                          uprior.priors[UniversalPrior::OFFSET_BIT_INDEX],
                          uprior.priors[UniversalPrior::OFFSET_COLOR]?1:0,
                          uprior.priors[UniversalPrior::OFFSET_NZ_SCALED] + 10 * (uprior.priors[UniversalPrior::OFFSET_ZZ_INDEX] + 64 * uprior.priors[UniversalPrior::OFFSET_VALUE_SO_FAR]));
              }
          case UniversalPrior::TYPE_EXP_8x1:
          case UniversalPrior::TYPE_EXP_1x8:
              if (g_draconian) {
                      return pt.model().univ_prob_array_draconian
                      ->at(uprior.priors[UniversalPrior::OFFSET_BIT_TYPE],
                          uprior.priors[UniversalPrior::OFFSET_BIT_INDEX],
                          uprior.priors[UniversalPrior::OFFSET_COLOR],
                          g_collapse_zigzag? 0 : uprior.priors[UniversalPrior::OFFSET_ZZ_INDEX],// <-- really want this
                          std::min(uprior.priors[UniversalPrior::OFFSET_NZ_SCALED] + 5 * uprior.priors[UniversalPrior::OFFSET_BEST_PRIOR_SCALED], 31),
                          get_adv_prediction(uprior));
              } else {
                      return pt.model().univ_prob_array_base
                      ->at(uprior.priors[UniversalPrior::OFFSET_BIT_TYPE],
                          uprior.priors[UniversalPrior::OFFSET_BIT_INDEX],
                          uprior.priors[UniversalPrior::OFFSET_COLOR]?1:0,
                          uprior.compute_index<UniversalPrior::OFFSET_NZ_SCALED,
                                               UniversalPrior::OFFSET_ZZ_INDEX,
                                               UniversalPrior::OFFSET_BEST_PRIOR_SCALED>());
              }
          case UniversalPrior::TYPE_SIGN_8x1:
          case UniversalPrior::TYPE_SIGN_1x8:
              if (g_draconian) {
                      return pt.model().univ_prob_array_draconian
                      ->at(uprior.priors[UniversalPrior::OFFSET_BIT_TYPE],
                          uprior.priors[UniversalPrior::OFFSET_BIT_INDEX],
                          uprior.priors[UniversalPrior::OFFSET_COLOR],
                          g_collapse_zigzag? 0 : uprior.priors[UniversalPrior::OFFSET_ZZ_INDEX],// maybe set to 0
                          std::min((uprior.priors[UniversalPrior::OFFSET_BEST_PRIOR] == 0 ? 0 : (uprior.priors[UniversalPrior::OFFSET_BEST_PRIOR] > 0 ? 1 : 2)) + 3 * uprior.priors[UniversalPrior::OFFSET_BEST_PRIOR_SCALED], 31),
                          get_adv_prediction(uprior));
              } else {
                  return pt.model().univ_prob_array_base
                  ->at(uprior.priors[UniversalPrior::OFFSET_BIT_TYPE],
                      uprior.priors[UniversalPrior::OFFSET_BIT_INDEX],
                      uprior.priors[UniversalPrior::OFFSET_COLOR]?1:0,
                      (uprior.priors[UniversalPrior::OFFSET_BEST_PRIOR] == 0 ? 0 : (uprior.priors[UniversalPrior::OFFSET_BEST_PRIOR] > 0 ? 1 : 2))
                      + 3 * uprior.compute_index<UniversalPrior::OFFSET_SIGN_PREDICTION,
                                                 UniversalPrior::OFFSET_BEST_PRIOR_SCALED>());
              }
          case UniversalPrior::TYPE_SIGN_7x7:
              if (g_draconian) {
                      return pt.model().univ_prob_array_draconian
                      ->at(uprior.priors[UniversalPrior::OFFSET_BIT_TYPE],
                          uprior.priors[UniversalPrior::OFFSET_BIT_INDEX],
                          uprior.priors[UniversalPrior::OFFSET_COLOR],
                          g_collapse_zigzag? 0 : uprior.priors[UniversalPrior::OFFSET_ZZ_INDEX],
<<<<<<< HEAD
                          uprior.priors[UniversalPrior::OFFSET_SIGN_PREDICTION]);
=======
                          0,
                          get_adv_prediction(uprior));
>>>>>>> 197a66ae
              }else {
                      return pt.model().univ_prob_array_base
                      ->at(uprior.priors[UniversalPrior::OFFSET_BIT_TYPE],
                          uprior.priors[UniversalPrior::OFFSET_BIT_INDEX],
                          uprior.priors[UniversalPrior::OFFSET_COLOR]?1:0,
                          uprior.priors[UniversalPrior::OFFSET_SIGN_PREDICTION]);
              }
          case UniversalPrior::TYPE_RES_7x7:
          case UniversalPrior::TYPE_RES_1x8:
          case UniversalPrior::TYPE_RES_8x1:
              if (g_draconian) {
                  return pt.model().univ_prob_array_draconian
                  ->at(uprior.priors[UniversalPrior::OFFSET_BIT_TYPE],
                      uprior.priors[UniversalPrior::OFFSET_BIT_INDEX],
                      uprior.priors[UniversalPrior::OFFSET_COLOR],
                      g_collapse_zigzag? 0 : uprior.priors[UniversalPrior::OFFSET_ZZ_INDEX],//reall want this
                      std::min(uprior.priors[UniversalPrior::OFFSET_NONZERO + UniversalPrior::CUR], (int16_t)31),
                      get_adv_prediction(uprior));

              }else {
                  if (uprior.priors[UniversalPrior::OFFSET_BIT_TYPE] != UniversalPrior::TYPE_RES_7x7) {
                          uint8_t coord = aligned_to_raster.at(uprior.priors[UniversalPrior::OFFSET_ZZ_INDEX]);
                          uint8_t min_threshold = ProbabilityTablesBase::min_noise_threshold(uprior.priors[UniversalPrior::OFFSET_COLOR], coord);
                          uint16_t abs_val = abs(uprior.priors[UniversalPrior::OFFSET_VALUE_SO_FAR]);
                          uint8_t cur_exponent = uint16bit_length(abs_val);
                          uint8_t cur_index = uprior.priors[UniversalPrior::OFFSET_BIT_INDEX];
                          if (cur_index >= min_threshold) {
                              uint16_t ctx_abs = abs(uprior.priors[UniversalPrior::OFFSET_BEST_PRIOR]);
                              uint16_t magic = std::min(ctx_abs >> min_threshold,
                                                         (1 << 8) - 1);
                              return pt.model().univ_prob_array_base
                  ->at(uprior.priors[UniversalPrior::OFFSET_BIT_TYPE],
                      uprior.priors[UniversalPrior::OFFSET_BIT_INDEX],//cur_exponent - min_threshold,// we're not using this one--- will make array index harder to pattern match
                      uprior.priors[UniversalPrior::OFFSET_COLOR]?1:0,
                      magic + std::min((abs_val - (1 << (cur_exponent - 1))) >> min_threshold,31) * 256);
                          }
                  }
                  return pt.model().univ_prob_array_base
                  ->at(uprior.priors[UniversalPrior::OFFSET_BIT_TYPE],
                      uprior.priors[UniversalPrior::OFFSET_BIT_INDEX],
                      uprior.priors[UniversalPrior::OFFSET_COLOR]?1:0,
                      uprior.priors[UniversalPrior::OFFSET_ZZ_INDEX] + 64 * num_nonzeros_to_bin(uprior.priors[UniversalPrior::OFFSET_NONZERO + UniversalPrior::CUR]));
              }
          default:
              if (g_draconian) {
                  return pt.model().univ_prob_array_draconian
                  ->at(uprior.priors[UniversalPrior::OFFSET_BIT_TYPE],
                      uprior.priors[UniversalPrior::OFFSET_BIT_INDEX],
                      uprior.priors[UniversalPrior::OFFSET_COLOR],
                      g_collapse_zigzag? 0 : uprior.priors[UniversalPrior::OFFSET_ZZ_INDEX],
                      clamp_u<3>(uprior.priors[UniversalPrior::OFFSET_BEST_PRIOR2_SCALED]) + 8 * clamp_u<2>(uprior.priors[UniversalPrior::OFFSET_BEST_PRIOR_SCALED]),
                      get_adv_prediction(uprior));
              }else {
                  return pt.model().univ_prob_array_base
                  ->at(uprior.priors[UniversalPrior::OFFSET_BIT_TYPE],
                      uprior.priors[UniversalPrior::OFFSET_BIT_INDEX],
                      uprior.priors[UniversalPrior::OFFSET_COLOR]?1:0,
                      uprior.compute_index<UniversalPrior::OFFSET_BEST_PRIOR2_SCALED,
                                           UniversalPrior::OFFSET_BEST_PRIOR_SCALED>());
              }
        }
        unsigned char rez[16];
        {
            MD5_CTX md5;
            MD5_Init(&md5);
            MD5_Update(&md5, &uprior.priors[0], sizeof(uprior.priors));
        /*
        if (pcount == 107920) {
            fprintf(stderr, "OK %s\n", uprior.raw.at(7).toString().c_str());
        }
        if (pcount == 107921) {
            fprintf(stderr, "ER %s\n", uprior.raw.at(7).toString().c_str());
        }
        //fprintf(stderr, "%d,%s\n", pcount, uprior.raw.at(7).toString().c_str());
        ++pcount;
        */
        //MD5_Update(&md5, &uprior.raw.at(UniversalPrior::NUM_PRIOR_VALUES - 1), sizeof(AlignedBlock));
        /*
        MD5_Update(&md5, &uprior.raw.at(0), sizeof(AlignedBlock) * (UniversalPrior::NUM_PRIOR_VALUES - 2));
        */

             MD5_Final(rez, &md5);
        }
        return pt.model().univ_prob_array_draconian->at(uprior.priors[UniversalPrior::OFFSET_BIT_TYPE], uprior.priors[UniversalPrior::OFFSET_BIT_INDEX], uprior.priors[UniversalPrior::OFFSET_COLOR], uprior.priors[UniversalPrior::OFFSET_ZZ_INDEX], rez[0]&15, UNCLEAR);
    }
    unsigned int num_nonzeros_to_bin(uint8_t num_nonzeros) {
        return nonzero_to_bin[NUM_NONZEROS_BINS-1][num_nonzeros];
    }
    int idct_2d_8x1(const AlignedBlock&block, bool ignore_first, int pixel_row) {
        int retval = 0;
        if (!ignore_first) {
            retval = block.coefficients_raster(0) * ProbabilityTablesBase::icos_idct_linear_8192_dequantized((int)COLOR)[pixel_row * 8 + 0];
        }
        retval += block.coefficients_raster(1)
            * ProbabilityTablesBase::icos_idct_linear_8192_dequantized((int)COLOR)[pixel_row * 8 + 1];
        retval += block.coefficients_raster(2)
            * ProbabilityTablesBase::icos_idct_linear_8192_dequantized((int)COLOR)[pixel_row * 8 + 2];
        retval += block.coefficients_raster(3)
            * ProbabilityTablesBase::icos_idct_linear_8192_dequantized((int)COLOR)[pixel_row * 8 + 3];
        retval += block.coefficients_raster(4)
            * ProbabilityTablesBase::icos_idct_linear_8192_dequantized((int)COLOR)[pixel_row * 8 + 4];
        retval += block.coefficients_raster(5)
            * ProbabilityTablesBase::icos_idct_linear_8192_dequantized((int)COLOR)[pixel_row * 8 + 5];
        retval += block.coefficients_raster(6)
            * ProbabilityTablesBase::icos_idct_linear_8192_dequantized((int)COLOR)[pixel_row * 8 + 6];
        retval += block.coefficients_raster(7)
            * ProbabilityTablesBase::icos_idct_linear_8192_dequantized((int)COLOR)[pixel_row * 8 + 7];
        return retval;
    }

    int idct_2d_1x8(const AlignedBlock&block, bool ignore_first, int pixel_row) {
        int retval = 0;
        if (!ignore_first) {
            retval = block.dc() * ProbabilityTablesBase::icos_idct_linear_8192_dequantized((int)COLOR)[pixel_row * 8 + 0];
        }
        retval += block.coefficients_raster(8)
            * ProbabilityTablesBase::icos_idct_linear_8192_dequantized((int)COLOR)[pixel_row * 8 + 1];
        retval += block.coefficients_raster(16)
            * ProbabilityTablesBase::icos_idct_linear_8192_dequantized((int)COLOR)[pixel_row * 8 + 2];
        retval += block.coefficients_raster(24)
            * ProbabilityTablesBase::icos_idct_linear_8192_dequantized((int)COLOR)[pixel_row * 8 + 3];
        retval += block.coefficients_raster(32)
            * ProbabilityTablesBase::icos_idct_linear_8192_dequantized((int)COLOR)[pixel_row * 8 + 4];
        retval += block.coefficients_raster(40)
            * ProbabilityTablesBase::icos_idct_linear_8192_dequantized((int)COLOR)[pixel_row * 8 + 5];
        retval += block.coefficients_raster(48)
            * ProbabilityTablesBase::icos_idct_linear_8192_dequantized((int)COLOR)[pixel_row * 8 + 6];
        retval += block.coefficients_raster(56)
            * ProbabilityTablesBase::icos_idct_linear_8192_dequantized((int)COLOR)[pixel_row * 8 + 7];
        return retval;
    }

    int predict_dc_dct(const ConstBlockContext&context) {
        int prediction = 0;
        int left_block = 0;
        int left_edge = 0;
        int above_block = 0;
        int above_edge = 0;
        if (all_present || left_present) {
            left_block = idct_2d_8x1(context.left_unchecked(), 0, 7);
            left_edge = idct_2d_8x1(context.here(), 1, 0);
        }
        if (all_present || above_present) {
            above_block = idct_2d_1x8(context.above_unchecked(), 0, 7);
            above_edge = idct_2d_1x8(context.here(), 1, 0);
        }
        if (all_present || left_present) {
            if (all_present || above_present) {
                prediction = ( ( left_block - left_edge ) + (above_block - above_edge) ) * 4;
            } else {
                prediction = ( left_block - left_edge ) * 8;
            }
        } else if (above_present) {
            prediction = ( above_block - above_edge ) * 8;
        }
        int DCT_RSC = 8192;
        prediction = std::max(-1024 * DCT_RSC, std::min(1016 * DCT_RSC, prediction));
        prediction /= ProbabilityTablesBase::quantization_table((int)COLOR, 0);
        int round = DCT_RSC/2;
        if (prediction < 0) {
            round = -round;
        }
        return (prediction + round) / DCT_RSC;
    }
    int predict_locoi_dc_deprecated(const ConstBlockContext&context) {
        if (all_present || left_present) {
            int a = context.left_unchecked().dc();
            if (all_present || above_present) {
                int b = context.above_unchecked().dc();
                int c = context.above_left_unchecked().dc();
                if (c >= std::max(a,b)) {
                    return std::min(a,b);
                } else if (c <= std::min(a,b)) {
                    return std::max(a,b);
                }
                return a + b - c;
            }else {
                return a;
            }
        } else if (above_present) {
            return context.above_unchecked().dc();
        } else {
            return 0;
        }
    }
    int predict_or_unpredict_dc(const ConstBlockContext&context, bool recover_original) {
        int max_value = (1 << (1 + MAX_EXPONENT)) - 1;
        int min_value = -max_value;
        int adjustment_factor = 2 * max_value + 1;
        int retval = //predict_locoi_dc_deprecated(block);
            predict_dc_dct(context);
        retval = context.here().dc() + (recover_original ? retval : -retval);
        if (retval < min_value) retval += adjustment_factor;
        if (retval > max_value) retval -= adjustment_factor;
        return retval;
    }
#define shift_right_round_zero_epi16(vec, imm8) (_mm_sign_epi16(_mm_srli_epi16(_mm_sign_epi16(vec, vec), imm8), vec));
    int adv_predict_dc_pix(const ConstBlockContext&context, int16_t*pixels_sans_dc, int32_t *uncertainty_val, int32_t *uncertainty2_val) {
        uint16_t *q = ProbabilityTablesBase::quantization_table((int)color);
        idct(context.here(), q, pixels_sans_dc, true);

        Sirikata::AlignedArray1d<int16_t, 16> dc_estimates;
        dc_estimates.memset(0);
        int32_t avgmed = 0;
        if(all_present || left_present || above_present) {
            if ((VECTORIZE || MICROVECTORIZE)) {
                if (all_present || above_present) { //above goes first to prime the cache
                  __m128i neighbor_above = _mm_loadu_si128((const __m128i*)(const char*)context
                                                             .neighbor_context_above_unchecked()
                                                             .horizontal_ptr());
                    __m128i pixels_sans_dc_reg = _mm_loadu_si128((const __m128i*)(const char*)pixels_sans_dc);
                    __m128i pixels2_sans_dc_reg = _mm_loadu_si128((const __m128i*)(const char*)(pixels_sans_dc + 8));
                    __m128i pixels_delta = _mm_sub_epi16(pixels_sans_dc_reg,
                                                         pixels2_sans_dc_reg);
                    __m128i pixels_delta_div2 = shift_right_round_zero_epi16(pixels_delta, 1);
                    __m128i pixels_sans_dc_recentered = _mm_add_epi16(pixels_sans_dc_reg,
                                                                      _mm_set1_epi16(1024));
                    __m128i above_dc_estimate = _mm_sub_epi16(_mm_sub_epi16(neighbor_above, pixels_delta_div2),
                                                              pixels_sans_dc_recentered);

                    _mm_store_si128((__m128i*)(char*)(dc_estimates.begin()
                                                      + ((all_present || left_present) ? 8 : 0)),
                                    above_dc_estimate);
                }
                if (all_present || left_present) {
                    const int16_t * horiz_data = context.neighbor_context_left_unchecked().vertical_ptr_except_7();
                    __m128i neighbor_horiz = _mm_loadu_si128((const __m128i*)(const char*)horiz_data);
                    //neighbor_horiz = _mm_insert_epi16(neighbor_horiz, horiz_data[NeighborSummary::VERTICAL_LAST_PIXEL_OFFSET_FROM_FIRST_PIXEL], 7);
                    __m128i pixels_sans_dc_reg = _mm_set_epi16(pixels_sans_dc[56],
                                                               pixels_sans_dc[48],
                                                               pixels_sans_dc[40],
                                                               pixels_sans_dc[32],
                                                               pixels_sans_dc[24],
                                                               pixels_sans_dc[16],
                                                               pixels_sans_dc[8],
                                                               pixels_sans_dc[0]);
                    __m128i pixels_delta = _mm_sub_epi16(pixels_sans_dc_reg,
                                                         _mm_set_epi16(pixels_sans_dc[57],
                                                                       pixels_sans_dc[49],
                                                                       pixels_sans_dc[41],
                                                                       pixels_sans_dc[33],
                                                                       pixels_sans_dc[25],
                                                                       pixels_sans_dc[17],
                                                                       pixels_sans_dc[9],
                                                                       pixels_sans_dc[1]));

                    __m128i pixels_delta_div2 = shift_right_round_zero_epi16(pixels_delta, 1);
                    __m128i left_dc_estimate = _mm_sub_epi16(_mm_sub_epi16(neighbor_horiz, pixels_delta_div2),
                                                              _mm_add_epi16(pixels_sans_dc_reg,
                                                                            _mm_set1_epi16(1024)));

                    _mm_store_si128((__m128i*)(char*)dc_estimates.begin(), left_dc_estimate);
                }
            } else {
                if (all_present || left_present) {
                    for (int i = 0; i < 8;++i) {
                        int a = pixels_sans_dc[i << 3] + 1024;
                        int pixel_delta = pixels_sans_dc[i << 3] - pixels_sans_dc[(i << 3) + 1];
                        int b = context.neighbor_context_left_unchecked().vertical(i) - (pixel_delta / 2); //round to zero
                        dc_estimates[i] = b - a;
                    }
                }
                if (all_present || above_present) {
                    for (int i = 0; i < 8;++i) {
                        int a = pixels_sans_dc[i] + 1024;
                        int pixel_delta = pixels_sans_dc[i] - pixels_sans_dc[i + 8];
                        int b = context.neighbor_context_above_unchecked().horizontal(i) - (pixel_delta / 2); //round to zero
                        dc_estimates[i + ((all_present || left_present) ? 8 : 0)] = b - a;
                    }
                }
            }
            int32_t avg_h_v[2] = {0, 0};
            int32_t min_dc = dc_estimates[0];
            int32_t max_dc = dc_estimates[0];
            size_t which_est = 0;
            for (int vert = 0; vert != 2; ++vert) {
                for (int i = 0; i < 8; ++which_est, ++i) {
                    int16_t cur_est = dc_estimates[which_est];
                    avg_h_v[vert] += cur_est;
                    if (min_dc > cur_est) {
                        min_dc = cur_est;
                    }
                    if (max_dc < cur_est) {
                        max_dc = cur_est;
                    }
                }
                if ((!all_present) && (above_present == false || left_present == false)) {
                    avg_h_v[1] = avg_h_v[0];
                    break;
                }
            }
            int32_t overall_avg = (avg_h_v[0] + avg_h_v[1]) >> 1;
            avgmed = overall_avg;
            *uncertainty_val = (max_dc - min_dc)>>3;
            avg_h_v[0] -= avgmed;
            avg_h_v[1] -= avgmed;
            int32_t far_afield_value = avg_h_v[1];
            if (abs(avg_h_v[0]) < abs(avg_h_v[1])) {
                far_afield_value = avg_h_v[0];
            }
            *uncertainty2_val = (far_afield_value) >> 3;

            if (false) { // this is to debug some of the differences
                debug_print_deltas(context, dc_estimates.begin(), avgmed);
            }
        }
        return ((avgmed / q[0] + 4) >> 3);
    }
    void debug_print_deltas(const ConstBlockContext&context, int16_t *dc_estimates, int avgmed) {
        int actual_dc = context.here().dc();
        uint16_t *q = ProbabilityTablesBase::quantization_table((int)color);
        int len_est = ((all_present || (left_present && above_present)) ? 16 : 8);
        int avg_estimated_dc = 0;
        int dc_sum = 0;
        for (int i = 0 ;i < len_est; ++i) {
            dc_sum += dc_estimates[i];
        }
        avg_estimated_dc = dc_sum;
        if (all_present || (left_present && above_present)) {
            avg_estimated_dc >>= 1;
        }

        avg_estimated_dc = (avg_estimated_dc/q[0] + xIDCTSCALE / 2) >> 3;
        int16_t dc_copy[16];
        memcpy(dc_copy, dc_estimates, len_est*sizeof(int16_t));
        std::sort(dc_copy, dc_copy + len_est);
        int mmed = dc_copy[len_est/2];
        int scaled_med = (mmed/q[0] + 4);
        int scaled_avgmed = (((avgmed/q[0]) + 4) >> 3);
        using namespace LeptonDebug;
        LeptonDebug::med_err += abs(scaled_med - actual_dc);
        LeptonDebug::amd_err += abs(scaled_avgmed - actual_dc);
        LeptonDebug::avg_err += abs(avg_estimated_dc - actual_dc);
        int locoi_pred = predict_locoi_dc_deprecated(context);
        int predicted_dc = predict_dc_dct(context);
        LeptonDebug::ori_err += abs(predicted_dc - actual_dc);
        LeptonDebug::loc_err += abs(locoi_pred - actual_dc);

        fprintf(stderr, "MXM: %d\n", dc_estimates[len_est - 1] - dc_estimates[0]);
        fprintf(stderr, "MED: %d (%d)\n", scaled_med, LeptonDebug::med_err);
        fprintf(stderr, "AMD: %d (%d)\n", scaled_avgmed, LeptonDebug::amd_err);
        fprintf(stderr, "AVG: %d (%d)\n", avg_estimated_dc, LeptonDebug::avg_err);
        fprintf(stderr, "ORI: %d (%d)\n", predicted_dc, LeptonDebug::ori_err);
        fprintf(stderr, "LOC: %d (%d)\n", locoi_pred, LeptonDebug::loc_err);
        fprintf(stderr, "DC : %d\n", actual_dc);
    }
    int adv_predict_or_unpredict_dc(int16_t saved_dc, bool recover_original, int predicted_val) {
        int max_value = (1 << (MAX_EXPONENT - 1));
        int min_value = -max_value;
        int adjustment_factor = 2 * max_value + 1;
        int retval = predicted_val;
        retval = saved_dc + (recover_original ? retval : -retval);
        if (retval < min_value) retval += adjustment_factor;
        if (retval > max_value) retval -= adjustment_factor;
        return retval;
    }
    int compute_aavrg_dc(ConstBlockContext context) {
        return compute_aavrg(0, raster_to_aligned.at(0), context);

        uint32_t total = 0;
        if (all_present || left_present) {
            total += abs(context.left_unchecked().dc());
        }
        if (all_present || above_present) {
            total += abs(context.above_unchecked().dc());
        }
        if (all_present || (left_present && above_present)) {
            constexpr unsigned int log_weight = 5;
            total *= 13;
            total += 6 * abs(context.above_left_unchecked().dc());
            return total >> log_weight;
        } else {
            return total;
        }
    }
    int16_t compute_aavrg(unsigned int coord, unsigned int aligned_zz, ConstBlockContext context) {
        int16_t total = 0;
        if (all_present || left_present) {
            total += abs(context.left_unchecked().coefficients_raster(coord));
        }
        if (all_present || above_present) {
            total += abs(context.above_unchecked().coefficients_raster(coord));
        }
        if (all_present || (left_present && above_present)) {
            constexpr unsigned int log_weight = 5;
            total *= 13;
            total += 6 * abs(context.above_left_unchecked().coefficients_raster(coord));
            return ((uint16_t)total) >> log_weight;
        } else {
            return total;
        }
        //if (block.context().above_right.initialized()) {
        //total += abs(block.context().above_right.get()->coefficients().at(0));
        //}
    }
#ifdef OPTIMIZED_7x7
    bool aavrg_vec_matches(__m128i retval, unsigned int aligned_zz, ConstBlockContext context) {
        short ret[8];
        _mm_storeu_si128((__m128i*)(char*)ret, retval);
        short correct[8] = {compute_aavrg(aligned_to_raster.at(aligned_zz), aligned_zz +0, context),
            compute_aavrg(aligned_to_raster.at(aligned_zz+1), aligned_zz + 1, context),
            compute_aavrg(aligned_to_raster.at(aligned_zz+2), aligned_zz + 2, context),
            compute_aavrg(aligned_to_raster.at(aligned_zz+3), aligned_zz + 3, context),
            compute_aavrg(aligned_to_raster.at(aligned_zz+4), aligned_zz + 4, context),
            compute_aavrg(aligned_to_raster.at(aligned_zz+5), aligned_zz + 5, context),
            compute_aavrg(aligned_to_raster.at(aligned_zz+6), aligned_zz + 6, context),
            compute_aavrg(aligned_to_raster.at(aligned_zz+7), aligned_zz + 7, context)};
        return (memcmp(ret, correct, sizeof(correct)) == 0);
    }
    void compute_aavrg_vec(unsigned int aligned_zz, ConstBlockContext context, short* aligned_retval) {
        _mm_store_si128((__m128i*)(char*)aligned_retval, compute_aavrg_vec(aligned_zz, context));
    }
#if defined (__clang__) || defined(__GNUC__)
#define x_mm_loadu_si64(a) _mm_set1_epi64x(*(uint64_t*)(char*)(a))
#else
#define x_mm_loadu_si64 _mm_loadu_si64
#endif
    __m128i compute_aavrg_vec(unsigned int aligned_zz, ConstBlockContext context) {
        if (all_present == false && left_present == false && above_present == false) {
            return _mm_setzero_si128();
        }
        __m128i left;
        if (all_present || left_present) {
            left = _mm_abs_epi16(_mm_load_si128((const __m128i*)(const char*)&context.left_unchecked().coef.at(aligned_zz)));
            if ((!all_present) && !above_present) {
                return left;
            }
        }
        __m128i above = _mm_setzero_si128();
        if (all_present || above_present) {
            above = _mm_abs_epi16(_mm_load_si128((const __m128i*)(const char*)&context.above_unchecked().coef.at(aligned_zz)));
            if (all_present == false && !left_present) {
                return above;
            }
        }
        constexpr unsigned int log_weight = 5;
        __m128i total = _mm_add_epi16(left, above);
        total = _mm_mullo_epi16(total, _mm_set1_epi16(13)); // approximate (a*2+b*2 + c)/5 as (a *13 + b * 13 + c * 6)/32
        __m128i aboveleft = _mm_abs_epi16(_mm_load_si128((const __m128i*)(const char*)&context.above_left_unchecked().coef.at(aligned_zz)));
        total = _mm_add_epi16(total, _mm_mullo_epi16(aboveleft, _mm_set1_epi16(6)));
        __m128i retval = _mm_srli_epi16(total, log_weight);
        dev_assert(aavrg_vec_matches(retval, aligned_zz, context));
        return retval;
        //if (block.context().above_right.initialized()) {
        //total += abs(block.context().above_right.get()->coefficients().at(0));
        //}
    }
#endif
    static int32_t compute_lak_vec(__m128i coeffs_x_low, __m128i coeffs_x_high, __m128i coeffs_a_low, __m128i
#ifdef _WIN32
        &
#endif
        indirect_coeffs_a_high, const int32_t *icos_deq) {
        __m128i sign_mask = _mm_set_epi32(-1, 1, -1, 1); // ((i & 1) ? -1 : 1)

        //coeffs_x[i] = ((i & 1) ? -1 : 1) * coeffs_a[i] - coeffs_x[i];
        coeffs_a_low = _mm_sign_epi32(coeffs_a_low, sign_mask);
        __m128i coeffs_a_high = _mm_sign_epi32(indirect_coeffs_a_high, sign_mask);
        coeffs_x_low = _mm_sub_epi32(coeffs_a_low, coeffs_x_low);
        coeffs_x_high = _mm_sub_epi32(coeffs_a_high, coeffs_x_high);

        __m128i icos_low = _mm_load_si128((const __m128i*)(const char*)icos_deq);
        __m128i icos_high = _mm_load_si128((const __m128i*)(const char*)(icos_deq + 4));
        // coeffs_x[i] *= icos[i]
        __m128i deq_low = _mm_mullo_epi32(coeffs_x_low, icos_low);
        __m128i deq_high = _mm_mullo_epi32(coeffs_x_high, icos_high);

        __m128i sum = _mm_add_epi32(deq_low, deq_high);
        sum = _mm_add_epi32(sum, _mm_srli_si128(sum, 8));
        sum = _mm_add_epi32(sum, _mm_srli_si128(sum, 4));
        // coeffs_x[0] = sum(coeffs_x)
        int32_t prediction = _mm_cvtsi128_si32(sum);
        //if (prediction > 0) { <-- rounding hurts prediction perf and costs compute  this rounding didn't round the same way as the unvectorized one anyhow
        //    prediction += icos_deq[0]/2;
        //} else {
        //    prediction -= icos_deq[0]/2; // round away from zero
        //}
        return prediction / icos_deq[0];
    }
#define ITER(x_var, a_var, i, step) \
        (x_var = _mm_set_epi32(   context.here().coefficients_raster(band + step * ((i) + 3)), \
                                  context.here().coefficients_raster(band + step * ((i) + 2)), \
                                  context.here().coefficients_raster(band + step * ((i) + 1)), \
                                  i == 0 ? 0 : context.here().coefficients_raster(band + step * (i))), \
         a_var = _mm_set_epi32(neighbor.coefficients_raster(band + step * ((i) + 3)), \
                                  neighbor.coefficients_raster(band + step * ((i) + 2)), \
                                  neighbor.coefficients_raster(band + step * ((i) + 1)), \
                                  neighbor.coefficients_raster(band + step * (i))))

    template<int band>
#ifndef _WIN32
    __attribute__((always_inline))
#endif
    int32_t compute_lak_templ(const ConstBlockContext&context) {
        __m128i coeffs_x_low;
        __m128i coeffs_x_high;
        __m128i coeffs_a_low;
        __m128i coeffs_a_high;
        const int32_t * icos = nullptr;
        static_assert((band & 7) == 0 || (band >> 3) == 0, "This function only works on edges");
        if ((band >> 3) == 0) {
            if(all_present == false && !above_present) {
                return 0;
            }
            const auto &neighbor = context.above_unchecked();
            ITER(coeffs_x_low, coeffs_a_low, 0, 8);
            ITER(coeffs_x_high, coeffs_a_high, 4, 8);
            icos = ProbabilityTablesBase::icos_idct_edge_8192_dequantized_x((int)COLOR) + band * 8;
        } else {
            if (all_present == false && !left_present) {
                return 0;
            }
            const auto &neighbor = context.left_unchecked();
            ITER(coeffs_x_low, coeffs_a_low, 0, 1);
            ITER(coeffs_x_high, coeffs_a_high, 4, 1);
            icos = ProbabilityTablesBase::icos_idct_edge_8192_dequantized_y((int)COLOR) + band;
        }
        return compute_lak_vec(coeffs_x_low, coeffs_x_high, coeffs_a_low, coeffs_a_high, icos);
    }
    int32_t compute_lak_horizontal(const ConstBlockContext&context, unsigned int band) {
        if (all_present == false && !above_present) {
            return 0;
        }
        __m128i coeffs_x_low;
        __m128i coeffs_x_high;
        __m128i coeffs_a_low;
        __m128i coeffs_a_high;
        dev_assert(band/8 == 0 && "this function only works for the top edge");
        const auto &neighbor = context.above_unchecked();
        ITER(coeffs_x_low, coeffs_a_low, 0, 8);
        ITER(coeffs_x_high, coeffs_a_high, 4, 8);
        const int32_t * icos = ProbabilityTablesBase::icos_idct_edge_8192_dequantized_x((int)COLOR) + band * 8;
        return compute_lak_vec(coeffs_x_low, coeffs_x_high, coeffs_a_low, coeffs_a_high, icos);
    }
    int32_t compute_lak_vertical(const ConstBlockContext&context, unsigned int band) {
        dev_assert((band & 7) == 0 && "Must be used for veritcal");
        if (all_present == false && !left_present) {
            return 0;
        }
        __m128i coeffs_x_low;
        __m128i coeffs_x_high;
        __m128i coeffs_a_low;
        __m128i coeffs_a_high;
        const auto &neighbor = context.left_unchecked();
        ITER(coeffs_x_low, coeffs_a_low, 0, 1);
        ITER(coeffs_x_high, coeffs_a_high, 4, 1);
#undef ITER
        const int32_t *icos = ProbabilityTablesBase::icos_idct_edge_8192_dequantized_y((int)COLOR) + band;
        return compute_lak_vec(coeffs_x_low, coeffs_x_high, coeffs_a_low, coeffs_a_high,
                        icos);
    }
    int32_t compute_lak(const ConstBlockContext&context, unsigned int band) {
        int coeffs_x[8];
        int coeffs_a[8];
        const int32_t *coef_idct = nullptr;
        if ((band & 7) && (all_present || above_present)) {
            // y == 0: we're the x
            dev_assert(band/8 == 0); //this function only works for the edge
            const auto &above = context.above_unchecked();
            for (int i = 0; i < 8; ++i) {
                uint8_t cur_coef = band + i * 8;
                coeffs_x[i]  = i ? context.here().coefficients_raster(cur_coef) : 0;
                coeffs_a[i]  = above.coefficients_raster(cur_coef);
            }
            coef_idct = ProbabilityTablesBase::icos_idct_edge_8192_dequantized_x((int)COLOR) + band * 8;
        } else if ((band & 7) == 0 && left_present) {
            // x == 0: we're the y
            const auto &left = context.left_unchecked();
            for (int i = 0; i < 8; ++i) {
                uint8_t cur_coef = band + i;
                coeffs_x[i]  = i ? context.here().coefficients_raster(cur_coef) : 0;
                coeffs_a[i]  = left.coefficients_raster(cur_coef);
            }
            coef_idct = ProbabilityTablesBase::icos_idct_edge_8192_dequantized_y((int)COLOR) + band;
        } else {
            return 0;
        }
        int prediction = coeffs_a[0] * coef_idct[0]; // rounding towards zero before adding coeffs_a[0] helps ratio slightly, but this is cheaper
        for (int i = 1; i < 8; ++i) {
            int sign = (i & 1) ? 1 : -1;
            prediction -= coef_idct[i] * (coeffs_x[i] + sign * coeffs_a[i]);
        }
        prediction /= coef_idct[0];
        dev_assert(((band & 7) ? compute_lak_horizontal(context,band): compute_lak_vertical(context,band)) == prediction
               && "Vectorized version must match sequential version");
        return prediction;
    }
    void residual_thresh_array_annot_update(const unsigned int band,
                                            uint16_t cur_serialized_thresh_value) {
        (void)band;
        (void)cur_serialized_thresh_value;
        ANNOTATE_CTX(band, THRESH8, 1, cur_serialized_thresh_value);
    }
    enum SignValue {
        ZERO_SIGN=0,
        POSITIVE_SIGN=1,
        NEGATIVE_SIGN=2,
    };

    uint8_t get_noise_threshold(int coord) {
        return ProbabilityTablesBase::min_noise_threshold((int)COLOR, coord);
    }
    void optimize(ProbabilityTablesBase &pt) {
        optimize_model(pt.model());
    }
    void serialize(ProbabilityTablesBase &pt, int output_fd ) const{
        serialize_model(pt.model(), output_fd);
    }

    // this reduces the counts to something easier to override by new data
    void normalize(ProbabilityTablesBase &pt) {
        normalize_model(pt.model());
    }
};

template<BlockType B> float UniversalPrior::predict_at_index(int index) const {
  const uint16_t* qtable = (B == BlockType::Y) ? ProbabilityTablesBase::quantization_table(0) :
    ProbabilityTablesBase::quantization_table(1);
  const uint16_t* luma_qtable = ProbabilityTablesBase::quantization_table(0);
  int16_t input[320+256];
  int16_t* input_ptr = input;
  constexpr bool use_cross_channel = false;
  if (B != BlockType::Y && use_cross_channel) {
    // Ordering of luma blocks is as follows:
    //  LUMA3 LUMA2
    //  LUMA1 LUMA0
    for (int i = 0; i < 64; i++) {
      *(input_ptr++) = priors[OFFSET_RAW + 64 * LUMA3 + raster_to_aligned.at(i)] * luma_qtable[i];
    }
    for (int i = 0; i < 64; i++) {
      *(input_ptr++) = priors[OFFSET_RAW + 64 * LUMA2 + raster_to_aligned.at(i)] * luma_qtable[i];
    }
    for (int i = 0; i < 64; i++) {
      *(input_ptr++) = priors[OFFSET_RAW + 64 * LUMA1 + raster_to_aligned.at(i)] * luma_qtable[i];
    }
    for (int i = 0; i < 64; i++) {
      *(input_ptr++) = priors[OFFSET_RAW + 64 * LUMA0 + raster_to_aligned.at(i)] * luma_qtable[i];
    }
  }
  for (int i = 0; i < 64; i++) {
    *(input_ptr++) = priors[OFFSET_RAW + 64 * ABOVE_LEFT + raster_to_aligned.at(i)] * qtable[i];
  }
  for (int i = 0; i < 64; i++) {
    *(input_ptr++) = priors[OFFSET_RAW + 64 * ABOVE + raster_to_aligned.at(i)] * qtable[i];
  }
  for (int i = 0; i < 64; i++) {
    *(input_ptr++) = priors[OFFSET_RAW + 64 * ABOVE_RIGHT + raster_to_aligned.at(i)] * qtable[i];
  }
  for (int i = 0; i < 64; i++) {
    *(input_ptr++) = priors[OFFSET_RAW + 64 * LEFT + raster_to_aligned.at(i)] * qtable[i];
  }
  for (int i = 0; i < 64; i++) {
    *(input_ptr++) = priors[OFFSET_RAW + 64 * CUR + raster_to_aligned.at(i)] * qtable[i];
  }
  return tf_unpredict<B>(input, index) / qtable[index]; // gah terrible!
}

#endif /* DECODER_HH */<|MERGE_RESOLUTION|>--- conflicted
+++ resolved
@@ -376,7 +376,6 @@
            64 * sizeof(int16_t));
     priors[OFFSET_NONZERO + CHROMA] = input.at(2).num_nonzeros_here->num_nonzeros();
   }
-<<<<<<< HEAD
 
   template<BlockType B = BlockType::Y> float predict_at_index(int index) const;
 
@@ -394,13 +393,12 @@
     // TODO: probably could assert ret.second is bounded from above by the # of bins.
     return ret.first;
   }
-=======
+
     static uint16_t map_from_aligned_zigzag_and_reduced_prior_to_universal_prior_index(
             uint8_t zz_index,
             size_t reduced_index) {
         return index_map_from_reduced_prior_to_universal_prior.at(zz_index, reduced_index);
     }
->>>>>>> 197a66ae
 };
 template <class BranchArray> void set_branch_array_identity(BranchArray &branches) {
     auto begin = branches.begin();
@@ -504,7 +502,7 @@
     }
   }
 
-  template<typename Array4DType> static void printArraySummary(const Array4DType& array) {
+  template<typename Array4DType> static void printArraySummary(const Array4DType* array) {
     constexpr auto size = Array4DType::size();
     int64_t count = 1;
     for (uint32_t i = 0; i < Array4DType::dimension(); i++) {
@@ -516,7 +514,7 @@
     for (uint32_t i = 0; i < size.at(0); i++) {
       printf(" TYPE %s\n", bit_decode_type_to_str(static_cast<UniversalPrior::BitDecodeType>(i)));
       // Iterate through all bins and build a histogram
-      auto* b = array.begin() + i * count; // should be of type Branch
+      auto* b = array->begin() + i * count; // should be of type Branch
       constexpr int HIST_BINS = 10;
       int64_t histogram[HIST_BINS] = {0}; // 50%-100% cut into 10 bins
       for (int64_t c = 0; c < count; c++) {
@@ -869,16 +867,16 @@
         }
         always_assert(g_threaded == false && "Do not support printing arrays with multithreading");
         int16_t output[UniversalPrior::PRIOR_SIZE + 4] = {0};
-	always_assert(bit == 0 || bit == 1);
+        always_assert(bit == 0 || bit == 1);
         output[0] = bit;
         output[1] = selected_branch.true_count();
         output[2] = selected_branch.false_count();
         output[3] = array_index;
         int counter = 4;
         int original_counter = counter;
-	auto gpc = ++global_print_counter;
-	bool first = (gpc == 1);
-	size_t num_priors_to_print = UniversalPrior::PRIOR_SIZE;
+        auto gpc = ++global_print_counter;
+        bool first = (gpc == 1);
+        size_t num_priors_to_print = UniversalPrior::PRIOR_SIZE;
         if (g_print_reduced_prior) {
             num_priors_to_print = UniversalPrior::index_map_from_reduced_prior_to_universal_prior.size()[1];
             always_assert(num_priors_to_print == 0x51);
@@ -911,7 +909,7 @@
         }
         ++counter;
         if (first) {
-	    gpc = ++global_print_counter;
+            gpc = ++global_print_counter;
             if (g_binary_priors) {
                 int16_t sub_output[UniversalPrior::PRIOR_SIZE + 4];
                 for (int i = 0; i < counter ;++i) {
@@ -931,24 +929,24 @@
                 }
             }
         }
-	always_assert(gpc == 2);
+        always_assert(gpc == 2);
         if (g_binary_priors) {
-	    always_assert(counter == 0x55);
-	    always_assert(counter == 85);
+            always_assert(counter == 0x55);
+            always_assert(counter == 85);
             ssize_t bytes_left = counter * sizeof(output[0]);
             const char * data = (const char*)output;
-	    always_assert(output[0] == 0 || output[0] == 1);
+            always_assert(output[0] == 0 || output[0] == 1);
             while(bytes_left) {
                 int written = write(fileno(g_binary_priors), data, bytes_left);
                 if (written > 0) {
                     bytes_left -= written;
                     data += written;
                 } else {
-		  always_assert(written > 0 && "Error with writout");
-		}
-		always_assert(data[0] == 1 || data[0] == 0);
-		always_assert(data[1] == 0);
-		always_assert(written == 0x55 * 2);
+                  always_assert(written > 0 && "Error with writout");
+                }
+                always_assert(data[0] == 1 || data[0] == 0);
+                always_assert(data[1] == 0);
+                always_assert(written == 0x55 * 2);
                 if (written < 0 && errno != EINTR) {
                     always_assert(written >= 0 && "Error writing binary priors");
                 }
@@ -960,7 +958,7 @@
             }
             fprintf(stderr, "\n");
         }
-	always_assert(--global_print_counter == 1);
+        always_assert(--global_print_counter == 1);
     }
     template<unsigned int bits> uint8_t to_u(int16_t val) {
         return val&((1<< bits) - 1);
@@ -1163,12 +1161,8 @@
                           uprior.priors[UniversalPrior::OFFSET_BIT_INDEX],
                           uprior.priors[UniversalPrior::OFFSET_COLOR],
                           g_collapse_zigzag? 0 : uprior.priors[UniversalPrior::OFFSET_ZZ_INDEX],
-<<<<<<< HEAD
-                          uprior.priors[UniversalPrior::OFFSET_SIGN_PREDICTION]);
-=======
-                          0,
+                           uprior.priors[UniversalPrior::OFFSET_SIGN_PREDICTION],
                           get_adv_prediction(uprior));
->>>>>>> 197a66ae
               }else {
                       return pt.model().univ_prob_array_base
                       ->at(uprior.priors[UniversalPrior::OFFSET_BIT_TYPE],
